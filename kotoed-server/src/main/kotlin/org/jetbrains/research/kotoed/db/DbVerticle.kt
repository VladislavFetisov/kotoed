package org.jetbrains.research.kotoed.db

import io.vertx.core.Future
import io.vertx.core.eventbus.Message
import io.vertx.core.json.JsonArray
import io.vertx.core.json.JsonObject
import kotlinx.coroutines.experimental.launch
import kotlinx.coroutines.experimental.newFixedThreadPoolContext
import kotlinx.coroutines.experimental.run
import org.jetbrains.research.kotoed.config.Config
import org.jetbrains.research.kotoed.database.Tables
import org.jetbrains.research.kotoed.database.tables.records.*
import org.jetbrains.research.kotoed.eventbus.Address
import org.jetbrains.research.kotoed.util.*
import org.jetbrains.research.kotoed.util.database.*
import org.jooq.*

abstract class DatabaseVerticle<R : TableRecord<R>>(
        val table: Table<R>,
        val entityName: String = table.name.toLowerCase()
) : AbstractKotoedVerticle(), Loggable {

    companion object {
        val DBPool =
                newFixedThreadPoolContext(Config.Debug.Database.PoolSize, "dbVerticles.dispatcher")
    }

    val dataSource get() = vertx.getSharedDataSource()
    @Suppress("UNCHECKED_CAST")
    val pk: Field<Any>
        get() = table.primaryKey?.fields?.first() as? Field<Any>
                ?: table.field("id") as Field<Any>

    protected suspend fun <T> db(body: DSLContext.() -> T) =
            run(DBPool) { jooq(dataSource).use(body) }

    protected suspend fun <T> dbAsync(body: suspend DSLContext.() -> T) =
            run(DBPool) { jooq(dataSource).use { it.body() } }

    protected fun DSLContext.selectById(id: Any) =
            select().from(table).where(pk.eq(id)).fetch().into(JsonObject::class.java).firstOrNull()

}

abstract class CrudDatabaseVerticle<R : TableRecord<R>>(
        table: Table<R>,
        entityName: String = table.name.toLowerCase()
) : DatabaseVerticle<R>(table, entityName) {

    val createAddress = Address.DB.create(entityName)
    val updateAddress = Address.DB.update(entityName)
    val readAddress = Address.DB.read(entityName)
    val findAddress = Address.DB.find(entityName)
    val deleteAddress = Address.DB.delete(entityName)

    @JsonableEventBusConsumerForDynamic(addressProperty = "deleteAddress")
    suspend fun handleDeleteWrapper(message: JsonObject) = handleDelete(message)
    protected open suspend fun handleDelete(message: JsonObject): JsonObject {
        val id = message.getValue(pk.name)
        log.trace("Delete requested for id = $id in table ${table.name}")

        return db {
            delete(table)
                    .where(pk.eq(id))
                    .returning()
                    .fetch()
                    .into<JsonObject>()
                    .firstOrNull()
                    ?: throw NotFound("Cannot find ${table.name} entry for id $id")
        }
    }

    @JsonableEventBusConsumerForDynamic(addressProperty = "readAddress")
    suspend fun handleReadWrapper(message: JsonObject) = handleRead(message)
    protected open suspend fun handleRead(message: JsonObject): JsonObject {
        val id = message.getValue(pk.name)
        log.trace("Read requested for id = $id in table ${table.name}")
        return db { selectById(id) } ?: throw NotFound("Cannot find ${table.name} entry for id $id")
    }

    @JsonableEventBusConsumerForDynamic(addressProperty = "findAddress")
    suspend fun handleFindWrapper(message: JsonObject) = handleFind(message)
    protected open suspend fun handleFind(message: JsonObject): JsonArray {
        val query = message.toRecord(table.recordType.kotlin)
        log.trace("Find requested in table ${table.name}:\n" +
                query.toJson().encodePrettily())

        val queryFields = table.fields().asSequence().filter { message.containsKey(it.name) }
        @Suppress("UNCHECKED_CAST")
        val wherePart = queryFields.map { (it as Field<Any?>).eq(query.get(it)) }.reduce(Condition::and)
        val resp = db {
            selectFrom(table)
                    .where(wherePart)
                    .fetch()
                    .into(JsonObject::class.java)
                    .let(::JsonArray)
        }
        log.trace("Found ${resp.size()} records")
        return resp
    }

    @JsonableEventBusConsumerForDynamic(addressProperty = "updateAddress")
    suspend fun handleUpdateWrapper(message: JsonObject) = handleUpdate(message)
    protected open suspend fun handleUpdate(message: JsonObject): JsonObject {
        val id = message.getValue(pk.name)
        log.trace("Update requested for id = $id in table ${table.name}:\n" +
                message.encodePrettily())
        return db {
            update(table)
                    .set(newRecord(table, message.map))
                    .where(pk.eq(id))
                    .returning()
                    .fetch()
                    .into<JsonObject>()
                    .firstOrNull()
                    ?: throw NotFound("Cannot find ${table.name} entry for id $id")
        }
    }

    @JsonableEventBusConsumerForDynamic(addressProperty = "createAddress")
    suspend fun handleCreateWrapper(message: JsonObject) = handleCreate(message)
    protected open suspend fun handleCreate(message: JsonObject): JsonObject {
        log.trace("Create requested in table ${table.name}:\n" +
                message.encodePrettily())

        for (field in table.primaryKey.fieldsArray) {
            message.remove(field.name)
        }

        return db {
            insertInto(table)
                    .set(newRecord(table, message.map))
                    .returning()
                    .fetch()
                    .into<JsonObject>()
                    .first()
        }
    }

}

abstract class CrudDatabaseVerticleWithReferences<R : TableRecord<R>>(
        table: Table<R>,
        entityName: String = table.name.toLowerCase()
) : CrudDatabaseVerticle<R>(table, entityName) {

    override fun start(startFuture: Future<Void>) {
        val eb = vertx.eventBus()

        table.references
                .forEach {
                    eb.consumer<JsonObject>(addressFor(it), handlerFor(it))
                }

        super.start(startFuture)
    }

    internal fun addressFor(fk: ForeignKey<R, *>) =
            "$readAddress.for.${fk.key.table.name.toLowerCase()}"

    internal fun handlerFor(fk: ForeignKey<R, *>) = { msg: Message<JsonObject> ->
        launch(UnconfinedWithExceptions(msg)) {
            @Suppress("UNCHECKED_CAST")
            val fkField = fk.fields.first() as Field<Any>

            val id = msg.body().getValue(fkField.name)

            log.trace("Joined read requested for id = $id in table ${table.name} " +
                    "on key ${fkField.name}")

            dbAsync {
                val res =
                        select(*table.fields())
                                .from(table.join(fk.key.table).onKey(fk))
                                .where(fkField.eq(id))
                                .fetchKAsync()
                                .into(JsonObject::class.java)
                                .let(::JsonArray)

                log.trace("Found ${res.size()} records")

                msg.reply(res)
            }
        }.ignore()
    }
}

@AutoDeployable
class DebugVerticle : CrudDatabaseVerticle<DebugRecord>(Tables.DEBUG)

@AutoDeployable
class DenizenUnsafeVerticle : CrudDatabaseVerticle<DenizenUnsafeRecord>(Tables.DENIZEN_UNSAFE)

@AutoDeployable
class DenizenVerticle : CrudDatabaseVerticle<DenizenRecord>(Tables.DENIZEN)

//@AutoDeployable
//class SubmissionVerticle : CrudDatabaseVerticleWithReferences<SubmissionRecord>(Tables.SUBMISSION)

@AutoDeployable
class SubmissionStatusVerticle : CrudDatabaseVerticleWithReferences<SubmissionStatusRecord>(Tables.SUBMISSION_STATUS)

@AutoDeployable
<<<<<<< HEAD
=======
class SubmissionCommentVerticle : CrudDatabaseVerticleWithReferences<SubmissionCommentRecord>(Tables.SUBMISSION_COMMENT) {

    @JsonableEventBusConsumerFor("kotoed.db.submission_comment.full")
    suspend fun handle(query: SubmissionCommentRecord): JsonObject {
        val id = query.id

        val commentTable = Tables.SUBMISSION_COMMENT
        val authorTable = Tables.DENIZEN.asTable("author")
        val submissionTable = Tables.SUBMISSION.asTable("submission")
        val originalSubmissionTable = Tables.SUBMISSION.asTable("originalSubmission")

        val overRecords = db {
            select(*commentTable.fields(),
                    *authorTable.fields(),
                    *submissionTable.fields(),
                    *originalSubmissionTable.fields())
                    .from(commentTable)
                    .join(authorTable).onKey(commentTable.AUTHOR_ID)
                    .join(submissionTable).onKey(commentTable.SUBMISSION_ID)
                    .join(originalSubmissionTable).onKey(commentTable.ORIGINAL_SUBMISSION_ID)
                    .where(commentTable.ID.equal(id))
                    .fetch()
        }
        val overRecord = overRecords.first()

        val comment = overRecord.into(commentTable)
        val author = overRecord.into(authorTable)
        val submission = overRecord.into(submissionTable)
        val originalSubmission = overRecord.into(originalSubmissionTable)

        val ret = comment.toJson().apply {
            put("author", author.toJson())
            put("submission", submission.toJson())
            put("originalSubmission", originalSubmission.toJson())
        }
        return ret
    }
}

@AutoDeployable
class BuildVerticle : CrudDatabaseVerticleWithReferences<BuildRecord>(Tables.BUILD)

@AutoDeployable
>>>>>>> 330a8328
class CourseVerticle : CrudDatabaseVerticle<CourseRecord>(Tables.COURSE)

@AutoDeployable
class CourseStatusVerticle : CrudDatabaseVerticleWithReferences<CourseStatusRecord>(Tables.COURSE_STATUS)

@AutoDeployable
class ProjectVerticle : CrudDatabaseVerticleWithReferences<ProjectRecord>(Tables.PROJECT)

@AutoDeployable
class ProjectStatusVerticle : CrudDatabaseVerticleWithReferences<ProjectStatusRecord>(Tables.PROJECT_STATUS)

@AutoDeployable
class OAuthProviderVerticle : CrudDatabaseVerticle<OauthProviderRecord>(Tables.OAUTH_PROVIDER)

@AutoDeployable
class OAuthProfileVerticle : CrudDatabaseVerticleWithReferences<OauthProfileRecord>(Tables.OAUTH_PROFILE)

@AutoDeployable
class NotificationVerticle : CrudDatabaseVerticleWithReferences<NotificationRecord>(Tables.NOTIFICATION)<|MERGE_RESOLUTION|>--- conflicted
+++ resolved
@@ -201,52 +201,9 @@
 class SubmissionStatusVerticle : CrudDatabaseVerticleWithReferences<SubmissionStatusRecord>(Tables.SUBMISSION_STATUS)
 
 @AutoDeployable
-<<<<<<< HEAD
-=======
-class SubmissionCommentVerticle : CrudDatabaseVerticleWithReferences<SubmissionCommentRecord>(Tables.SUBMISSION_COMMENT) {
-
-    @JsonableEventBusConsumerFor("kotoed.db.submission_comment.full")
-    suspend fun handle(query: SubmissionCommentRecord): JsonObject {
-        val id = query.id
-
-        val commentTable = Tables.SUBMISSION_COMMENT
-        val authorTable = Tables.DENIZEN.asTable("author")
-        val submissionTable = Tables.SUBMISSION.asTable("submission")
-        val originalSubmissionTable = Tables.SUBMISSION.asTable("originalSubmission")
-
-        val overRecords = db {
-            select(*commentTable.fields(),
-                    *authorTable.fields(),
-                    *submissionTable.fields(),
-                    *originalSubmissionTable.fields())
-                    .from(commentTable)
-                    .join(authorTable).onKey(commentTable.AUTHOR_ID)
-                    .join(submissionTable).onKey(commentTable.SUBMISSION_ID)
-                    .join(originalSubmissionTable).onKey(commentTable.ORIGINAL_SUBMISSION_ID)
-                    .where(commentTable.ID.equal(id))
-                    .fetch()
-        }
-        val overRecord = overRecords.first()
-
-        val comment = overRecord.into(commentTable)
-        val author = overRecord.into(authorTable)
-        val submission = overRecord.into(submissionTable)
-        val originalSubmission = overRecord.into(originalSubmissionTable)
-
-        val ret = comment.toJson().apply {
-            put("author", author.toJson())
-            put("submission", submission.toJson())
-            put("originalSubmission", originalSubmission.toJson())
-        }
-        return ret
-    }
-}
-
-@AutoDeployable
 class BuildVerticle : CrudDatabaseVerticleWithReferences<BuildRecord>(Tables.BUILD)
 
 @AutoDeployable
->>>>>>> 330a8328
 class CourseVerticle : CrudDatabaseVerticle<CourseRecord>(Tables.COURSE)
 
 @AutoDeployable

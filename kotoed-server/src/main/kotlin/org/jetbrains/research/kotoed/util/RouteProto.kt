package org.jetbrains.research.kotoed.util

import io.vertx.core.http.HttpMethod
import io.vertx.ext.web.Route
import io.vertx.ext.web.Router
import io.vertx.ext.web.RoutingContext

/*
 * Creating multiple handlers for the same Route is quite common use-case.
 * Unfortunately you have to recreate Route each time you add handler.
 * This class allows you to create a prototype for Route and build identical routes multiple times.
 */
class RouteProto(private val router: Router) {
    private val routeChunks = mutableListOf<RouteChunk>()

    companion object {
        private sealed class RouteChunk {
            abstract operator fun invoke(route: Route): Route

            data class Method(val method: HttpMethod) : RouteChunk() {
                override operator fun invoke(route: Route) = route.method(method)

            }

            data class Path(val path: String) : RouteChunk() {
                override operator fun invoke(route: Route) = route.path(path)
            }

            data class PathRegex(val path: String) : RouteChunk() {
                override operator fun invoke(route: Route) = route.pathRegex(path)
            }

            data class Produces(val contentType: String) : RouteChunk() {
                override operator fun invoke(route: Route) = route.produces(contentType)
            }

            data class Consumes(val contentType: String) : RouteChunk() {
                override operator fun invoke(route: Route) = route.produces(contentType)
            }

            data class Order(val order: Int) : RouteChunk() {
                override operator fun invoke(route: Route) = route.order(order)
            }

            object Last: RouteChunk() {
                override operator fun invoke(route: Route) = route.last()
            }

            data class Handler(val requestHandler: io.vertx.core.Handler<RoutingContext>): RouteChunk() {
                override operator fun invoke(route: Route) = route.handler(requestHandler)
            }

            data class BlockingHandler(val requestHandler: io.vertx.core.Handler<RoutingContext>,
                                       val ordered: Boolean = true): RouteChunk() {
                override operator fun invoke(route: Route) = route.blockingHandler(requestHandler, ordered)
            }

            data class FailureHandler(val requestHandler: io.vertx.core.Handler<RoutingContext>): RouteChunk() {
                override operator fun invoke(route: Route) = route.failureHandler(requestHandler)
            }

            object Remove: RouteChunk() {
                override operator fun invoke(route: Route) = route.remove()
            }

            object Disable: RouteChunk() {
                override operator fun invoke(route: Route) = route.disable()
            }

            object Enable: RouteChunk() {
                override operator fun invoke(route: Route) = route.enable()
            }

            data class UseNormalizedPath(val useNormalizedPath: Boolean): RouteChunk() {
                override operator fun invoke(route: Route) = route.useNormalisedPath(useNormalizedPath)
            }

        }
    }

    fun method(method: HttpMethod) = apply {
        routeChunks.add(RouteChunk.Method(method))
    }

    fun path(path: String) = apply {
        routeChunks.add(RouteChunk.Path(path))
    }

    fun pathRegex(path: String) = apply {
        routeChunks.add(RouteChunk.PathRegex(path))
    }

    fun produces(contentType: String) = apply {
        routeChunks.add(RouteChunk.Produces(contentType))
    }

    fun consumes(contentType: String) = apply {
        routeChunks.add(RouteChunk.Consumes(contentType))
    }

    fun order(order: Int) = apply {
        routeChunks.add(RouteChunk.Order(order))
    }

    fun last() = apply {
        routeChunks.add(RouteChunk.Last)
    }

    fun handler(requestHandler: io.vertx.core.Handler<RoutingContext>) = apply {
        routeChunks.add(RouteChunk.Handler(requestHandler))
    }

    fun blockingHandler(requestHandler: io.vertx.core.Handler<RoutingContext>, ordered: Boolean = true) = apply {
        routeChunks.add(RouteChunk.BlockingHandler(requestHandler, ordered))
    }

<<<<<<< HEAD
    fun failureHandler(requestHandler: io.vertx.core.Handler<RoutingContext>, ordered: Boolean = true) = apply {
        use(ordered)
=======
    fun failureHandler(requestHandler: io.vertx.core.Handler<RoutingContext>) = apply {
>>>>>>> 4be5e30a
        routeChunks.add(RouteChunk.FailureHandler(requestHandler))
    }

    fun remove() = apply {
        routeChunks.add(RouteChunk.Remove)
    }

    fun disable() = apply {
        routeChunks.add(RouteChunk.Disable)
    }

    fun enable() = apply {
        routeChunks.add(RouteChunk.Enable)
    }

    fun useNormalizedPath(useNormalizedPath: Boolean) = apply {
        routeChunks.add(RouteChunk.UseNormalizedPath(useNormalizedPath))
    }

    fun makeRoute() = routeChunks.fold(router.route()) {route, chunk ->
        chunk(route)
    }

    fun branch(): RouteProto {
        val new = RouteProto(router)
        new.routeChunks.addAll(routeChunks)
        return new
    }

}

fun Router.routeProto() = RouteProto(this)<|MERGE_RESOLUTION|>--- conflicted
+++ resolved
@@ -1,5 +1,6 @@
 package org.jetbrains.research.kotoed.util
 
+import io.vertx.core.Handler
 import io.vertx.core.http.HttpMethod
 import io.vertx.ext.web.Route
 import io.vertx.ext.web.Router
@@ -114,12 +115,8 @@
         routeChunks.add(RouteChunk.BlockingHandler(requestHandler, ordered))
     }
 
-<<<<<<< HEAD
     fun failureHandler(requestHandler: io.vertx.core.Handler<RoutingContext>, ordered: Boolean = true) = apply {
         use(ordered)
-=======
-    fun failureHandler(requestHandler: io.vertx.core.Handler<RoutingContext>) = apply {
->>>>>>> 4be5e30a
         routeChunks.add(RouteChunk.FailureHandler(requestHandler))
     }
 

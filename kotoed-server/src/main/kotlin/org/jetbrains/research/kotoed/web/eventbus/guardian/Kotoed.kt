--- conflicted
+++ resolved
@@ -22,13 +22,9 @@
         Address.Api.Submission.CommentAggregates to SubmissionReady(vertx),
         Address.Api.Submission.Comment.Create to CommentCreateFilter(vertx),
         Address.Api.Submission.Comment.Update to CommentUpdateFilter(vertx),
-<<<<<<< HEAD
         Address.Api.Submission.Result.Read to Permissive,
-        Address.Api.Submission.Error to Permissive
-=======
-        Address.Api.Submission.Comment.Search to Permissive,
-        Address.Api.Submission.Result.Read to Permissive
->>>>>>> 35b78268
+        Address.Api.Submission.Error to Permissive,
+        Address.Api.Submission.Comment.Search to Permissive
 )
 
 val KotoedPerAddressAnonymousFilter = PerAddress(

package org.jetbrains.research.kotoed.web.eventbus.guardian

import io.vertx.core.Vertx
import io.vertx.core.json.JsonObject
import io.vertx.ext.web.handler.sockjs.BridgeEvent
import io.vertx.ext.web.handler.sockjs.BridgeEventType
import org.jetbrains.research.kotoed.eventbus.Address
import org.jetbrains.research.kotoed.util.get
import org.jetbrains.research.kotoed.web.auth.Authority
import org.jetbrains.research.kotoed.web.eventbus.filters.*
import org.jetbrains.research.kotoed.web.eventbus.patchers.PerAddressPatcher

val HarmlessTypes =
        ByTypes(BridgeEventType.RECEIVE,
                BridgeEventType.SOCKET_IDLE,
                BridgeEventType.SOCKET_PING,
                BridgeEventType.SOCKET_CREATED)

val Send = ByType(BridgeEventType.SEND)

val ClientHandlerTypes =
        ByTypes(BridgeEventType.REGISTER,
                BridgeEventType.UNREGISTER,
                BridgeEventType.RECEIVE)

fun ProjectOwnerOrTeacher(vertx: Vertx, path: String = "project_id"): BridgeEventFilter =
        ShouldBeProjectOwner(vertx, path) or AuthorityRequired(Authority.Teacher)

fun ProjectOwnerOrTeacherForFilter(vertx: Vertx, path: String = "project_id"): BridgeEventFilter =
        ShouldBeProjectOwnerForFilter(vertx, path) or AuthorityRequired(Authority.Teacher)

fun SubmissionOwnerOrTeacher(vertx: Vertx, path: String = "submission_id"): BridgeEventFilter =
        ShouldBeSubmissionOwner(vertx, path) or AuthorityRequired(Authority.Teacher)

fun SubmissionOwnerOrTeacherForFilter(vertx: Vertx, path: String = "submission_id"): BridgeEventFilter =
        ShouldBeSubmissionOwnerForFilter(vertx, path) or AuthorityRequired(Authority.Teacher)

fun CommentOwnerOrTeacher(vertx: Vertx, path: String = "id"): BridgeEventFilter =
        ShouldBeCommentOwner(vertx, path) or AuthorityRequired(Authority.Teacher)

<<<<<<< HEAD
fun SelfOrTeacher(path: String = "id"): BridgeEventFilter =
        ShouldBeSelfForFilter(path) or AuthorityRequired(Authority.Teacher)

object ClientPushFilter: ByAddress() {
=======
object ClientPushFilter : ByAddress() {
>>>>>>> 75658800
    suspend override fun isAllowed(principal: JsonObject, address: String): Boolean {
        return address == Address.Api.Notification.pushRendered("${principal["id"]}")
    }

    override fun toString() = "ClientPushFilter"
}

fun kotoedPerAddressFilter(vertx: Vertx): PerAddress {
    return PerAddress(
            Address.Api.Denizen.Profile.Read to SelfOrTeacher(),
            Address.Api.Denizen.Profile.Update to SelfOrTeacher(),

            Address.Api.Course.Create to AuthorityRequired(Authority.Teacher),
            Address.Api.Course.Read to Permissive,
            Address.Api.Course.Search to Permissive,
            Address.Api.Course.SearchCount to Permissive,

            Address.Api.Notification.Current to Permissive,
            Address.Api.Notification.MarkRead to ShouldBeNotificationTarget(vertx),
            Address.Api.Notification.RenderCurrent to Permissive,

            Address.Api.Project.Create to Permissive,
            Address.Api.Project.Read to ProjectOwnerOrTeacher(vertx, "id"),
            Address.Api.Project.Search to AuthorityRequired(Authority.Teacher),
            Address.Api.Project.SearchCount to AuthorityRequired(Authority.Teacher),
            Address.Api.Project.SearchForCourse to Permissive, // filtering is done server-side + patcher covers our asses
            Address.Api.Project.SearchForCourseCount to Permissive, // same as above

            Address.Api.Submission.Code.List to
                    (SubmissionOwnerOrTeacher(vertx) and SubmissionReady(vertx)),
            Address.Api.Submission.Code.Read to
                    (SubmissionOwnerOrTeacher(vertx) and SubmissionReady(vertx)),

            Address.Api.Submission.Comment.Create to
                    (SubmissionOwnerOrTeacher(vertx) and SubmissionOpen(vertx)),
            Address.Api.Submission.Comment.Update to
                    (CommentOwnerOrTeacher(vertx) and CommentSubmissionOpen(vertx)),

            Address.Api.Submission.Comment.Search to AuthorityRequired(Authority.Teacher),
            Address.Api.Submission.Comment.SearchCount to AuthorityRequired(Authority.Teacher),

            Address.Api.Submission.CommentAggregates to
                    (SubmissionOwnerOrTeacher(vertx, "id") and SubmissionReady(vertx, "id")),
            Address.Api.Submission.Comments to
                    (SubmissionOwnerOrTeacher(vertx, "id") and SubmissionReady(vertx, "id")),
            Address.Api.Submission.CommentsTotal to
                    (SubmissionOwnerOrTeacher(vertx, "id") and SubmissionReady(vertx, "id")),

            Address.Api.Submission.Create to ProjectOwnerOrTeacher(vertx),
            Address.Api.Submission.Update to AuthorityRequired(Authority.Teacher),

            Address.Api.Submission.Error to Permissive, // good enough for now
            Address.Api.Submission.History to SubmissionOwnerOrTeacher(vertx),
            Address.Api.Submission.Read to SubmissionOwnerOrTeacher(vertx, "id"),

            Address.Api.Submission.List to ProjectOwnerOrTeacherForFilter(vertx),
            Address.Api.Submission.ListCount to ProjectOwnerOrTeacherForFilter(vertx),

            Address.Api.Submission.Result.Read to SubmissionOwnerOrTeacher(vertx, "id"),

            Address.Api.Submission.Verification.Clean to AuthorityRequired(Authority.Teacher),

            Address.Api.Submission.Tags.Read to SubmissionOwnerOrTeacher(vertx, "id"),
            Address.Api.Submission.Tags.Create to SubmissionOwnerOrTeacher(vertx),
            Address.Api.Submission.Tags.Delete to SubmissionOwnerOrTeacher(vertx),

            Address.Api.Submission.Tags.Search to AuthorityRequired(Authority.Teacher),
            Address.Api.Submission.Tags.SearchCount to AuthorityRequired(Authority.Teacher),

            Address.Api.Tag.List to Permissive
    )
}

val KotoedPerAddressAnonymousFilter = PerAddress(
        Address.Api.OAuthProvider.List to Permissive
)

class KotoedFilter(vertx: Vertx) : BridgeEventFilter {
    private val perAddress = kotoedPerAddressFilter(vertx)
    private val perAddressAnonymous = KotoedPerAddressAnonymousFilter
    private val underlying = AnyOf(
            HarmlessTypes,
            Send and perAddressAnonymous,
            LoginRequired and Send and perAddress,
            ClientHandlerTypes and ClientPushFilter
    )

    suspend override fun isAllowed(be: BridgeEvent): Boolean = underlying.isAllowed(be)

    fun makePermittedOptions() = perAddress.makePermittedOptions() + perAddressAnonymous.makePermittedOptions()
}

fun kotoedPerAddressPatcher(vertx: Vertx) = PerAddressPatcher(
        Address.Api.Notification.RenderCurrent to NotificationPatcher,
        Address.Api.Project.Create to ProjectCreatePatcher,
        Address.Api.Project.SearchForCourse to CourseListPatcher(vertx),
        Address.Api.Project.SearchForCourseCount to CourseListPatcher(vertx),
        Address.Api.Submission.Comment.Create to CommentCreatePatcher
)

fun kotoedPatcher(vertx: Vertx) = kotoedPerAddressPatcher(vertx)<|MERGE_RESOLUTION|>--- conflicted
+++ resolved
@@ -38,14 +38,10 @@
 fun CommentOwnerOrTeacher(vertx: Vertx, path: String = "id"): BridgeEventFilter =
         ShouldBeCommentOwner(vertx, path) or AuthorityRequired(Authority.Teacher)
 
-<<<<<<< HEAD
 fun SelfOrTeacher(path: String = "id"): BridgeEventFilter =
         ShouldBeSelfForFilter(path) or AuthorityRequired(Authority.Teacher)
 
 object ClientPushFilter: ByAddress() {
-=======
-object ClientPushFilter : ByAddress() {
->>>>>>> 75658800
     suspend override fun isAllowed(principal: JsonObject, address: String): Boolean {
         return address == Address.Api.Notification.pushRendered("${principal["id"]}")
     }

package org.jetbrains.research.kotoed.web.eventbus.guardian

import io.vertx.core.Vertx
import io.vertx.ext.web.handler.sockjs.BridgeEvent
import io.vertx.ext.web.handler.sockjs.BridgeEventType
import org.jetbrains.research.kotoed.eventbus.Address
import org.jetbrains.research.kotoed.web.eventbus.filters.*
import org.jetbrains.research.kotoed.web.eventbus.patchers.PerAddressPatcher

val HarmlessTypes =
        ByTypes(BridgeEventType.RECEIVE,
                BridgeEventType.SOCKET_IDLE,
                BridgeEventType.SOCKET_PING,
                BridgeEventType.SOCKET_CREATED)

val Send = ByType(BridgeEventType.SEND)

fun kotoedPerAddressFilter(vertx: Vertx) = PerAddress(
        Address.Api.Submission.Code.Read to SubmissionReady(vertx, "submission_id"),
        Address.Api.Submission.Code.List to SubmissionReady(vertx, "submission_id"),
        Address.Api.Submission.Comments to SubmissionReady(vertx),
        Address.Api.Submission.CommentAggregates to SubmissionReady(vertx),
        Address.Api.Submission.Comment.Create to CommentCreateFilter(vertx),
        Address.Api.Submission.Comment.Update to CommentUpdateFilter(vertx),
        Address.Api.Submission.Result.Read to Permissive,
        Address.Api.Submission.Error to Permissive,
        Address.Api.Submission.Comment.Search to Permissive,
        Address.Api.Submission.Comment.SearchCount to Permissive,
        Address.Api.Project.Search to Permissive,
        Address.Api.Project.SearchCount to Permissive,
<<<<<<< HEAD
        Address.Api.Notification.RenderCurrent to Permissive
=======
        Address.Api.Notification.Current to Permissive,
        Address.Api.Course.Search to Permissive,
        Address.Api.Course.SearchCount to Permissive
>>>>>>> 4f818a0f
)

val KotoedPerAddressAnonymousFilter = PerAddress(
        Address.Api.OAuthProvider.List to Permissive
)

class KotoedFilter(vertx: Vertx): BridgeEventFilter {
    private val perAddress = kotoedPerAddressFilter(vertx)
    private val perAddressAnonymous = KotoedPerAddressAnonymousFilter
    private val underlying = AnyOf(HarmlessTypes,
            (Send and perAddressAnonymous),
            (LoginRequired and (Send and perAddress)))

    suspend override fun isAllowed(be: BridgeEvent): Boolean = underlying.isAllowed(be)

    fun makePermittedOptions() = perAddress.makePermittedOptions() + perAddressAnonymous.makePermittedOptions()
}

val KotoedPerAddressPatcher = PerAddressPatcher(
        Address.Api.Submission.Comment.Create to CommentCreatePatcher,
        Address.Api.Notification.RenderCurrent to NotificationPatcher
)

val KotoedPatcher = KotoedPerAddressPatcher<|MERGE_RESOLUTION|>--- conflicted
+++ resolved
@@ -28,13 +28,10 @@
         Address.Api.Submission.Comment.SearchCount to Permissive,
         Address.Api.Project.Search to Permissive,
         Address.Api.Project.SearchCount to Permissive,
-<<<<<<< HEAD
         Address.Api.Notification.RenderCurrent to Permissive
-=======
         Address.Api.Notification.Current to Permissive,
         Address.Api.Course.Search to Permissive,
         Address.Api.Course.SearchCount to Permissive
->>>>>>> 4f818a0f
 )
 
 val KotoedPerAddressAnonymousFilter = PerAddress(

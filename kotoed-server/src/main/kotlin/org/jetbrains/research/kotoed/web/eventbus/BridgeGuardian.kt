package org.jetbrains.research.kotoed.web.eventbus

import io.vertx.core.Handler
import io.vertx.core.Vertx
import io.vertx.ext.web.handler.sockjs.BridgeEvent
import io.vertx.ext.web.handler.sockjs.BridgeEventType
import kotlinx.coroutines.experimental.CoroutineName
import kotlinx.coroutines.experimental.launch
import org.jetbrains.research.kotoed.util.LogExceptions
import org.jetbrains.research.kotoed.util.Loggable
import org.jetbrains.research.kotoed.util.VertxContext
import org.jetbrains.research.kotoed.util.newRequestUUID
import org.jetbrains.research.kotoed.web.eventbus.filters.BridgeEventFilter
import org.jetbrains.research.kotoed.web.eventbus.patchers.BridgeEventPatcher

class BridgeGuardian(val vertx: Vertx,
                     val filter: BridgeEventFilter = BridgeEventFilter.intolerant(),
                     val patcher: BridgeEventPatcher = BridgeEventPatcher.noop()) :
        Handler<BridgeEvent>, Loggable {
    override fun handle(be: BridgeEvent) {
<<<<<<< HEAD
        val uuid = newRequestUUID()
        if (BridgeEventType.SOCKET_PING != be.type()) // Preventing log spamming with SOCKET_PINGs
            log.trace("Assigning $uuid to ${be.rawMessage}")
        launch(LogExceptions() + VertxContext(vertx) + CoroutineName(uuid)) coro@ {
=======
        var context = LogExceptions() + VertxContext(vertx)
        if(be.rawMessage != null) {
            val uuid = newRequestUUID()
            log.trace("Assigning $uuid to ${be.rawMessage}")
            context += CoroutineName(uuid)
        }

        launch(context) coro@ {
>>>>>>> 08210977
            if (!filter.isAllowed(be)) {
                be.complete(false)
                return@coro
            }

            patcher.patch(be)

            be.complete(true)
        }
    }
}<|MERGE_RESOLUTION|>--- conflicted
+++ resolved
@@ -3,7 +3,6 @@
 import io.vertx.core.Handler
 import io.vertx.core.Vertx
 import io.vertx.ext.web.handler.sockjs.BridgeEvent
-import io.vertx.ext.web.handler.sockjs.BridgeEventType
 import kotlinx.coroutines.experimental.CoroutineName
 import kotlinx.coroutines.experimental.launch
 import org.jetbrains.research.kotoed.util.LogExceptions
@@ -18,12 +17,6 @@
                      val patcher: BridgeEventPatcher = BridgeEventPatcher.noop()) :
         Handler<BridgeEvent>, Loggable {
     override fun handle(be: BridgeEvent) {
-<<<<<<< HEAD
-        val uuid = newRequestUUID()
-        if (BridgeEventType.SOCKET_PING != be.type()) // Preventing log spamming with SOCKET_PINGs
-            log.trace("Assigning $uuid to ${be.rawMessage}")
-        launch(LogExceptions() + VertxContext(vertx) + CoroutineName(uuid)) coro@ {
-=======
         var context = LogExceptions() + VertxContext(vertx)
         if(be.rawMessage != null) {
             val uuid = newRequestUUID()
@@ -32,7 +25,6 @@
         }
 
         launch(context) coro@ {
->>>>>>> 08210977
             if (!filter.isAllowed(be)) {
                 be.complete(false)
                 return@coro

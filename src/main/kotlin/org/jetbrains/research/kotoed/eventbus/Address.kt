package org.jetbrains.research.kotoed.eventbus

object Address {
    object TeamCity {
        const val Test = "kotoed.teamcity.test"

        object Project {
            const val Create = "kotoed.teamcity.project.create"
        }

        object Build {
            const val Trigger = "kotoed.teamcity.build.trigger"
            const val Info = "kotoed.teamcity.build.info"
            const val Crawl = "kotoed.teamcity.build.crawl"
            const val Artifact = "kotoed.teamcity.build.artifact"
        }
    }

    object Code {
        const val Ping = "kotoed.code.ping"
        const val Download = "kotoed.code.download"
        const val Read = "kotoed.code.read"
        const val List = "kotoed.code.list"
        const val Diff = "kotoed.code.diff"
    }

<<<<<<< HEAD
    object DB {
        fun create(entity: String) = "kotoed.db.$entity.create"
        fun delete(entity: String) = "kotoed.db.$entity.delete"
        fun read(entity: String)   = "kotoed.db.$entity.read"
        fun update(entity: String) = "kotoed.db.$entity.update"
=======
    object User {
        object Auth {
            const val SignUp = "kotoed.user.auth.signup"
            const val Login = "kotoed.user.auth.login"
            const val Info = "kotoed.user.auth.info"
        }
>>>>>>> f7d6ab18
    }
}<|MERGE_RESOLUTION|>--- conflicted
+++ resolved
@@ -24,19 +24,18 @@
         const val Diff = "kotoed.code.diff"
     }
 
-<<<<<<< HEAD
-    object DB {
-        fun create(entity: String) = "kotoed.db.$entity.create"
-        fun delete(entity: String) = "kotoed.db.$entity.delete"
-        fun read(entity: String)   = "kotoed.db.$entity.read"
-        fun update(entity: String) = "kotoed.db.$entity.update"
-=======
     object User {
         object Auth {
             const val SignUp = "kotoed.user.auth.signup"
             const val Login = "kotoed.user.auth.login"
             const val Info = "kotoed.user.auth.info"
         }
->>>>>>> f7d6ab18
+    }
+
+    object DB {
+        fun create(entity: String) = "kotoed.db.$entity.create"
+        fun delete(entity: String) = "kotoed.db.$entity.delete"
+        fun read(entity: String) = "kotoed.db.$entity.read"
+        fun update(entity: String) = "kotoed.db.$entity.update"
     }
 }
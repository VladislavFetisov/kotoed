package org.jetbrains.research.kotoed.util

import io.vertx.core.AsyncResult
import io.vertx.core.Handler
<<<<<<< HEAD
import io.vertx.core.eventbus.Message
import kotlinx.coroutines.experimental.CoroutineExceptionHandler
import kotlinx.coroutines.experimental.Unconfined
import kotlin.coroutines.experimental.AbstractCoroutineContextElement
import kotlin.coroutines.experimental.CoroutineContext
=======
import io.vertx.core.logging.Logger
import io.vertx.core.logging.LoggerFactory
>>>>>>> 895e3cba
import kotlin.coroutines.experimental.suspendCoroutine

inline suspend fun vxu(crossinline cb: (Handler<AsyncResult<Void?>>) -> Unit): Void? =
        suspendCoroutine { cont ->
            cb(Handler { res ->
                if (res.succeeded()) cont.resume(res.result())
                else cont.resumeWithException(res.cause())
            })
        }

<<<<<<< HEAD
inline suspend fun <T> vxt(crossinline cb: (Handler<T>) -> Unit): T =
        suspendCoroutine { cont ->
            cb(Handler { res -> cont.resume(res) })
        }

inline suspend fun <T> vxa(crossinline cb: (Handler<AsyncResult<T>>) -> Unit): T =
        suspendCoroutine { cont ->
            cb(Handler { res ->
                if (res.succeeded()) cont.resume(res.result())
                else cont.resumeWithException(res.cause())
            })
        }

fun <T> UnconfinedWithExceptions(msg: Message<T>) =
        object : AbstractCoroutineContextElement(CoroutineExceptionHandler.Key), CoroutineExceptionHandler {
            override fun handleException(context: CoroutineContext, exception: Throwable) {
                exception.printStackTrace()
                msg.reply(
                        JsonObject(
                                "error" to exception.message
                        )
                )
            }
        } + Unconfined
=======
inline suspend fun <T> vx(crossinline cb: (Handler<AsyncResult<T>>) -> Unit): T = run {
    suspendCoroutine<T> { cont ->
        cb(Handler { res ->
            if (res.succeeded()) cont.resume(res.result())
            else cont.resumeWithException(res.cause())
        })
    }
}

interface Loggable {
    val log get() = LoggerFactory.getLogger(javaClass)
}
>>>>>>> 895e3cba
<|MERGE_RESOLUTION|>--- conflicted
+++ resolved
@@ -2,16 +2,12 @@
 
 import io.vertx.core.AsyncResult
 import io.vertx.core.Handler
-<<<<<<< HEAD
 import io.vertx.core.eventbus.Message
+import io.vertx.core.logging.LoggerFactory
 import kotlinx.coroutines.experimental.CoroutineExceptionHandler
 import kotlinx.coroutines.experimental.Unconfined
 import kotlin.coroutines.experimental.AbstractCoroutineContextElement
 import kotlin.coroutines.experimental.CoroutineContext
-=======
-import io.vertx.core.logging.Logger
-import io.vertx.core.logging.LoggerFactory
->>>>>>> 895e3cba
 import kotlin.coroutines.experimental.suspendCoroutine
 
 inline suspend fun vxu(crossinline cb: (Handler<AsyncResult<Void?>>) -> Unit): Void? =
@@ -22,7 +18,6 @@
             })
         }
 
-<<<<<<< HEAD
 inline suspend fun <T> vxt(crossinline cb: (Handler<T>) -> Unit): T =
         suspendCoroutine { cont ->
             cb(Handler { res -> cont.resume(res) })
@@ -47,17 +42,8 @@
                 )
             }
         } + Unconfined
-=======
-inline suspend fun <T> vx(crossinline cb: (Handler<AsyncResult<T>>) -> Unit): T = run {
-    suspendCoroutine<T> { cont ->
-        cb(Handler { res ->
-            if (res.succeeded()) cont.resume(res.result())
-            else cont.resumeWithException(res.cause())
-        })
-    }
-}
 
 interface Loggable {
-    val log get() = LoggerFactory.getLogger(javaClass)
-}
->>>>>>> 895e3cba
+    val log
+        get() = LoggerFactory.getLogger(javaClass)
+}
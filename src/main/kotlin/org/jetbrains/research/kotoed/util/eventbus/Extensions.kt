--- conflicted
+++ resolved
@@ -2,19 +2,12 @@
 
 import io.vertx.core.eventbus.EventBus
 import io.vertx.core.eventbus.Message
-<<<<<<< HEAD
+import io.vertx.core.json.JsonObject
 import org.jetbrains.research.kotoed.util.vxa
 
 suspend fun <ReturnType> EventBus.sendAsync(address: String, message: Any): Message<ReturnType> =
         vxa { send(address, message, it) }
-=======
-import io.vertx.core.json.JsonObject
-import org.jetbrains.research.kotoed.util.vx
-
-suspend fun <ReturnType> EventBus.sendAsync(address: String, message: Any): Message<ReturnType> =
-        vx<Message<ReturnType>> { send(address, message, it) }
 
 @JvmName("sendJsonAsync")
 suspend fun EventBus.sendAsync(address: String, message: Any): Message<JsonObject> =
-        sendAsync<JsonObject>(address, message)
->>>>>>> 895e3cba
+        sendAsync<JsonObject>(address, message)
--- conflicted
+++ resolved
@@ -11,7 +11,7 @@
 import kotlin.reflect.full.isSubclassOf
 import kotlin.reflect.jvm.jvmErasure
 
-inline operator fun<reified T> JsonObject.getValue(thisRef: Any?, property: KProperty<*>): T? =
+inline operator fun <reified T> JsonObject.getValue(thisRef: Any?, property: KProperty<*>): T? =
         this.getValue(property.name) as T?
 
 inline fun JsonObject(vararg entries: Pair<String, Any?>) = JsonObject(entries.toMap())
@@ -21,7 +21,6 @@
 inline operator fun JsonArray.component2(): Any? = this.getValue(1)
 inline operator fun JsonArray.component3(): Any? = this.getValue(2)
 inline operator fun JsonArray.component4(): Any? = this.getValue(3)
-
 
 abstract class Message {
     init {
@@ -33,101 +32,89 @@
         JsonObject(javaClass.kotlin.declaredMemberProperties.map { Pair(it.name, it.call(this).tryToJson()) }.toMap())
 
 private fun Any?.tryToJson(): Any? =
-    when(this) {
-        null -> null
-        is Message -> toJson()
-        is Collection<*> -> JsonArray(this.map { it.tryToJson() })
-        is Map<*, *> -> JsonArray(this.map { it.tryToJson() })
-        is Map.Entry<*, *> -> JsonArray(key.tryToJson() , value.tryToJson() )
-        is Pair<*,*> -> JsonArray(first.tryToJson(), second.tryToJson())
-        is Triple<*,*,*> -> JsonArray(first.tryToJson(), second.tryToJson(), third.tryToJson())
-        is Number, is String -> this
-        else -> throw IllegalArgumentException("Cannot convert $this to json")
-    }
+        when (this) {
+            null -> null
+            is Message -> toJson()
+            is Collection<*> -> JsonArray(this.map { it.tryToJson() })
+            is Map<*, *> -> JsonArray(this.map { it.tryToJson() })
+            is Map.Entry<*, *> -> JsonArray(key.tryToJson(), value.tryToJson())
+            is Pair<*, *> -> JsonArray(first.tryToJson(), second.tryToJson())
+            is Triple<*, *, *> -> JsonArray(first.tryToJson(), second.tryToJson(), third.tryToJson())
+            is Number, is String -> this
+            else -> throw IllegalArgumentException("Cannot convert $this to json")
+        }
 
 private fun makeJsonCollection(klass: KType, list: List<Any?>): Any =
-    when(klass.jvmErasure) {
-        List::class, Collection::class, Iterable::class -> list
-        Set::class -> list.toSet()
-        Map::class -> list.map{ it as Pair<*,*> }.toMap()
-        Sequence::class -> list.asSequence()
-        else -> throw IllegalArgumentException("Cannot convert json array $list to type $klass")
-    }
+        when (klass.jvmErasure) {
+            List::class, Collection::class, Iterable::class -> list
+            Set::class -> list.toSet()
+            Map::class -> list.map { it as Pair<*, *> }.toMap()
+            Sequence::class -> list.asSequence()
+            else -> throw IllegalArgumentException("Cannot convert json array $list to type $klass")
+        }
 
-private fun Any?.tryFromJson(klass: KType): Any? =
-        when(this) {
-            is JsonObject -> fromJson(this, klass.jvmErasure)
-            is JsonArray ->
-                    when{
-                        klass.jvmErasure.isSubclassOf(Collection::class)
-                            || klass.jvmErasure.isSubclassOf(Sequence::class) -> {
-                            val elementType = klass.arguments.first().type ?:
-                                    throw IllegalArgumentException("Class $klass not supported")
-                            makeJsonCollection(klass, this@tryFromJson.map { it.tryFromJson(elementType) })
-                        }
-                        klass.jvmErasure.isSubclassOf(Map::class) -> {
-                            val (keyArg, valueArg) = klass.arguments
-                            val keyType = keyArg.type ?:
-                                    throw IllegalArgumentException("Class $klass not supported")
-                            val valueType = valueArg.type ?:
-                                    throw IllegalArgumentException("Class $klass not supported")
-                            makeJsonCollection(klass, this@tryFromJson.map {
-                                it.tryFromJson(
-                                        Pair::class.createType(
-                                                listOf(
-                                                        KTypeProjection.invariant(keyType),
-                                                        KTypeProjection.invariant(valueType)
-                                                )
+private fun Any?.tryFromJson(klass: KType): Any? {
+    val die = { throw IllegalArgumentException("Class $klass not supported") }
+    return when (this) {
+        is JsonObject -> fromJson(this, klass.jvmErasure)
+        is JsonArray ->
+            when {
+                klass.jvmErasure.isSubclassOf(Collection::class)
+                        || klass.jvmErasure.isSubclassOf(Sequence::class) -> {
+                    val elementType = klass.arguments.first().type ?: die()
+                    makeJsonCollection(klass, this@tryFromJson.map { it.tryFromJson(elementType) })
+                }
+                klass.jvmErasure.isSubclassOf(Map::class) -> {
+                    val (keyArg, valueArg) = klass.arguments
+                    val keyType = keyArg.type ?: die()
+                    val valueType = valueArg.type ?: die()
+                    makeJsonCollection(klass, this@tryFromJson.map {
+                        it.tryFromJson(
+                                Pair::class.createType(
+                                        listOf(
+                                                KTypeProjection.invariant(keyType),
+                                                KTypeProjection.invariant(valueType)
                                         )
                                 )
-                            })
-                        }
-                        klass.jvmErasure == Pair::class -> {
-                            val (firstArg, secondArg) = klass.arguments
-                            val (first, second) = this
-                            Pair(
-                                first.tryFromJson(firstArg.type!!),
-                                second.tryFromJson(secondArg.type!!)
-                            )
-                        }
-                        klass.jvmErasure == Triple::class -> {
-                            val (firstArg, secondArg, thirdArg) = klass.arguments
-                            val (first, second, third) = this
-                            Triple(
-                                 first.tryFromJson(firstArg.type!!),
-                                 second.tryFromJson(secondArg.type!!),
-                                 third.tryFromJson(thirdArg.type!!)
-                            )
-                        }
-                        else -> throw IllegalArgumentException("Class $klass not supported")
-                    }
-            is Number, is String -> this
-            else -> throw IllegalArgumentException("Cannot convert $this from json")
-        }
+                        )
+                    })
+                }
+                klass.jvmErasure == Pair::class -> {
+                    val (firstArg, secondArg) = klass.arguments
+                    val (first, second) = this
+                    Pair(
+                            first.tryFromJson(firstArg.type ?: die()),
+                            second.tryFromJson(secondArg.type ?: die())
+                    )
+                }
+                klass.jvmErasure == Triple::class -> {
+                    val (firstArg, secondArg, thirdArg) = klass.arguments
+                    val (first, second, third) = this
+                    Triple(
+                            first.tryFromJson(firstArg.type ?: die()),
+                            second.tryFromJson(secondArg.type ?: die()),
+                            third.tryFromJson(thirdArg.type ?: die())
+                    )
+                }
+                else -> die()
+            }
+        is Number, is String -> this
+        else -> throw IllegalArgumentException("Cannot convert $this from json as $klass")
+    }
+}
 
+fun <T : Any> fromJson(data: JsonObject, klass: KClass<T>): T {
+    if (klass.constructors.isEmpty())
+        throw IllegalArgumentException("Cannot convert \"$data\" to class $klass: no constructors found")
 
-fun<T: Any> fromJson(data: JsonObject, klass: KClass<T>): T {
     val asArray = klass.declaredMemberProperties.map {
         val value = data.getValue(it.name)
-        if(value == null && !it.returnType.isMarkedNullable)
-            throw IllegalArgumentException("Cannot convert \"$data\" to class ${klass}: required field ${it.name} is missing")
+        if (value == null && !it.returnType.isMarkedNullable)
+            throw IllegalArgumentException("Cannot convert \"$data\" to class $klass: required field ${it.name} is missing")
         else value?.tryFromJson(it.returnType)
-    }.toTypedArray<Any?>()
+    }.toTypedArray()
 
     return klass.constructors.first().call(*asArray)
 }
 
-inline fun <reified T: Any> fromJson(data: JsonObject) = fromJson(data, T::class)
-
-<<<<<<< HEAD
-=======
-operator fun JsonObject.getValue(thisRef: Any?, property: KProperty<*>) =
-        this.getValue(property.name)
-
-interface Jsonable {
-    fun toJson(): JsonObject
-}
-
-fun JsonObjectOf(vararg pairs: Pair<Any?, Any?>): JsonObject =
-        JsonObject.mapFrom(mapOf(*pairs))
->>>>>>> 38ba99bb
+inline fun <reified T : Any> fromJson(data: JsonObject) = fromJson(data, T::class)
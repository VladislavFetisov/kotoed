--- conflicted
+++ resolved
@@ -40,12 +40,8 @@
             is Map.Entry<*, *> -> JsonArray(key.tryToJson(), value.tryToJson())
             is Pair<*, *> -> JsonArray(first.tryToJson(), second.tryToJson())
             is Triple<*, *, *> -> JsonArray(first.tryToJson(), second.tryToJson(), third.tryToJson())
-<<<<<<< HEAD
             is Number, is String, is Boolean -> this
-=======
-            is Number, is String -> this
             is Enum<*> -> toString()
->>>>>>> 48b3e4ed
             else -> throw IllegalArgumentException("Cannot convert $this to json")
         }
 
@@ -109,16 +105,13 @@
                 }
                 else -> die()
             }
-<<<<<<< HEAD
-        is String, is Boolean -> this
-=======
+        is Boolean -> this
         is String ->
             when {
                 klass.jvmErasure.isSubclassOf(Enum::class) -> Enum.valueOf(this, klass.jvmErasure)
                 klass.jvmErasure.isSubclassOf(String::class) -> this
                 else -> die()
             }
->>>>>>> 48b3e4ed
         is Number ->
             when (klass.jvmErasure) {
                 Int::class -> toInt()

--- conflicted
+++ resolved
@@ -1,7 +1,6 @@
 package org.jetbrains.research.kotoed
 
 import io.netty.handler.codec.http.HttpHeaderNames
-import io.netty.handler.codec.http.HttpHeaderValues
 import io.netty.handler.codec.http.HttpResponseStatus
 import io.vertx.core.VertxOptions
 import io.vertx.core.buffer.Buffer
@@ -27,8 +26,6 @@
 import org.jooq.impl.DSL.field
 import org.jooq.impl.DSL.table
 import org.jooq.util.postgres.PostgresDataType
-import java.io.File
-import java.nio.file.Path
 import java.util.*
 
 fun main(args: Array<String>) {
@@ -48,11 +45,8 @@
 
         vertx.deployVerticle(RootVerticle::class.qualifiedName)
         vertx.deployVerticle(TeamCityVerticle::class.qualifiedName)
-<<<<<<< HEAD
+        vertx.deployVerticle(CodeVerticle::class.qualifiedName)
         vertx.deployVerticle(ArtifactCrawlerVerticle::class.qualifiedName)
-=======
-        vertx.deployVerticle(CodeVerticle::class.qualifiedName)
->>>>>>> 3b2653f5
     }
 }
 
@@ -137,13 +131,13 @@
 
     fun handleDebugRequest(ctx: RoutingContext) {
         val req = ctx.request()
-        val result = object: Jsonable {
+        val result = object : Jsonable {
             val headers = req.headers()
             val uri = req.absoluteURI()
             val method = req.rawMethod()
             val form = req.formAttributes()
             val params = req.params()
-            val connection = object: Jsonable {
+            val connection = object : Jsonable {
                 val localAddress = req.connection().localAddress().toString()
                 val remoteAddress = req.connection().remoteAddress().toString()
             }
@@ -236,7 +230,7 @@
             val type by req
 
             val eb = vertx.eventBus()
-            val message = object: Jsonable {
+            val message = object : Jsonable {
                 val vcs = type
                 val url = url.unquote()
             }
@@ -258,13 +252,13 @@
             val path = param1
 
             val eb = vertx.eventBus()
-            val message = object: Jsonable {
+            val message = object : Jsonable {
                 val uid = uid
                 val path = path
             }
             val res = eb.sendAsync(Address.Code.Read, message.toJson())
 
-            if(res.body().getBoolean("success")) ctx.jsonResponse().end(res.body())
+            if (res.body().getBoolean("success")) ctx.jsonResponse().end(res.body())
             else ctx.jsonResponse()
                     .setStatusCode(HttpResponseStatus.NOT_FOUND.code())
                     .setStatusMessage("Resource not found")

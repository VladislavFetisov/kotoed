package org.jetbrains.research.kotoed.code

import com.google.common.cache.Cache
import com.google.common.cache.CacheBuilder
import com.google.common.cache.RemovalNotification
import com.hazelcast.nio.Bits.UTF_8
import io.vertx.core.AbstractVerticle
import io.vertx.core.eventbus.Message
import io.vertx.core.json.JsonObject
import kotlinx.coroutines.experimental.newFixedThreadPoolContext
import kotlinx.coroutines.experimental.run
import org.jetbrains.research.kotoed.config.Config
import org.jetbrains.research.kotoed.coroutines.launch
import org.jetbrains.research.kotoed.eventbus.Address
import org.jetbrains.research.kotoed.util.*
import org.vcsreader.VcsProject
import org.vcsreader.VcsRoot
import org.vcsreader.vcs.git.GitVcsRoot
import org.vcsreader.vcs.hg.HgVcsRoot
import org.vcsreader.vcs.svn.SvnVcsRoot
import java.io.File
import java.util.*
import java.util.concurrent.TimeUnit

<<<<<<< HEAD
class CodeVerticle : AbstractVerticle(), Loggable {
    val dir = File(System.getProperty("user.dir"), "vcs")
=======
class CodeVerticle: AbstractVerticle(), Loggable {
    val dir by lazy {
        File(System.getProperty("user.dir"), Config.VCS.StoragePath)
    }
>>>>>>> c09033c2
    val ee by lazy {
        newFixedThreadPoolContext(Config.VCS.PoolSize, "codeVerticle.${deploymentID()}.dispatcher")
    }
    val procs by lazy<Cache<CloneRequest, CloneResponse>> {
        CacheBuilder
                .newBuilder()
                .maximumSize(Config.VCS.CloneCapacity.toLong())
                .expireAfterAccess(Config.VCS.CloneExpire, TimeUnit.MILLISECONDS)
                .removalListener(this::onCacheRemove)
                .build()
    }

    fun onCacheRemove(removalNotification: RemovalNotification<CloneRequest, CloneResponse>) =
            launch {
                if(removalNotification.value.status == CloneStatus.pending) return@launch

                vertx.goToEventLoop()
                val fs = vertx.fileSystem()
                val uid = removalNotification.value.uid
                val cat = File(dir, uid)
                log.info("The entry for repository $uid expired, deleting the files...")
                if (cat.exists()) fs.deleteRecursiveAsync(cat.absolutePath)
                log.info("Repository $uid deleted")
            }

    override fun start() = launch {

        procs.cleanUp()
        val fs = vertx.fileSystem()
        if (dir.exists()) fs.deleteRecursiveAsync(dir.absolutePath)

        val eb = vertx.eventBus()

        eb.consumer<JsonObject>(Address.Code.Download, this@CodeVerticle::handleClone)
        eb.consumer<JsonObject>(Address.Code.Read, this@CodeVerticle::handleRead)
    }

    override fun stop() = launch {
        procs.cleanUp()
        val fs = vertx.fileSystem()
        fs.deleteRecursiveAsync(dir.absolutePath)

        super.stop()
    }

    enum class VCS { git, mercurial, svn }
    enum class CloneStatus { done, pending }

    data class CloneRequest(val vcs: VCS, val url: String) : Jsonable
    data class CloneResponse(
            val status: CloneStatus,
            val uid: String,
            val url: String,
            val success: Boolean = true,
            val errors: List<String> = listOf(),
            val exceptions: List<String> = listOf()
    ) : Jsonable

    data class ReadRequest(val uid: String, val path: String) : Jsonable
    data class ReadResponse(
            val success: Boolean = true,
            val contents: String,
            val errors: List<String>
    ) : Jsonable

    fun handleRead(mes: Message<JsonObject>) =
            launch {
                val message: ReadRequest = fromJson(mes.body())

                log.info("Requested read: $message")

                try {
                    UUID.fromString(message.uid)
                } catch (ex: Exception) {
                    mes.reply(ReadResponse(false, "", listOf("Illegal path")).toJson())
                    return@launch
                }

                val catalog = File(dir, message.uid).canonicalFile
                val canPath = File(catalog, message.path).canonicalFile
                if (!canPath.exists() || !canPath.isFile) {
                    mes.reply(ReadResponse(false, "", listOf("File not found")).toJson())
                    return@launch
                }
                if (!canPath.canRead() || !canPath.path.startsWith(catalog.path)) {
                    mes.reply(ReadResponse(false, "", listOf("Permission denied")).toJson())
                    return@launch
                }

                val fs = vertx.fileSystem()
                val buf = fs.readFileAsync(canPath.absolutePath)
                mes.reply(ReadResponse(true, buf.toString(UTF_8), listOf()).toJson())
            }

    fun handleClone(mes: Message<JsonObject>) =
            launch {
                val message: CloneRequest = fromJson(mes.body())

                log.info("Requested clone for $message")

                val url = message.url
                if (message in procs) {
                    log.info("Cloning request for $url: repository already cloned")
                    mes.reply(procs[message]?.toJson())
                    return@launch
                }

                val uid = UUID.randomUUID();
                val randomName = File(dir, "$uid")
                log.info("Generated uid: $uid")
                log.info("Using directory: $randomName")

                vertx.executeBlockingAsync(ordered = false) {
                    randomName.mkdirs()
                }

<<<<<<< HEAD
                procs[message] = CloneResponse(status = CloneStatus.pending, uid = "$uid", url = url)
=======
            val pendingResp = CloneResponse(status = CloneStatus.pending, uid = "$uid", url = url)
            procs[message] = pendingResp
>>>>>>> c09033c2

                val root: VcsRoot =
                        when (message.vcs) {
                            VCS.git -> GitVcsRoot(randomName.absolutePath, url)
                            VCS.mercurial -> HgVcsRoot(randomName.absolutePath, url)
                            VCS.svn -> SvnVcsRoot(url)
                        }

<<<<<<< HEAD
                var answered = false

                val timerID = vertx.setTimer(Config.VCS.PendingTimeout) {
                    answered = true
                    mes.reply(procs[message]?.toJson())
                    log.info("Cloning request for $url timed out: sending 'pending' reply")
                }

                val res = run(ee) {
                    VcsProject(root).cloneToLocal().also {
                        log.info("Cloning finished for $url in directory $randomName")
                    }
=======
            vertx.timedOut(Config.VCS.PendingTimeout) {
                run {

                    val res = run(ee) {
                        VcsProject(root).cloneToLocal().also {
                            log.info("Cloning finished for $url in directory $randomName")
                        }
                    }
                    vertx.goToEventLoop()

                    log.info("Cloning request for $url successful")
                    val resp =
                            pendingResp.copy(
                                    status = CloneStatus.done,
                                    success = res.isSuccessful,
                                    errors = res.vcsErrors(),
                                    exceptions = res.exceptions().map{ it.message ?: "" }
                            )

                    procs[message] = resp
                }

                onTimeout {
                    mes.reply(procs[message]?.toJson())
                    log.info("Cloning request for $url timed out: sending 'pending' reply")
                }

                onSuccess {
                    mes.reply(procs[message]?.toJson())
                    log.info("Cloning request for $url timed out: sending 'successful' reply")
>>>>>>> c09033c2
                }

<<<<<<< HEAD
                vertx.goToEventLoop()
                vertx.cancelTimer(timerID)
                // there is no race here, as both handlers are guaranteed to run in event loop
                log.info("Cloning request for $url successful")
                val resp =
                        procs[message]!!.copy(
                                status = CloneStatus.done,
                                success = res.isSuccessful,
                                errors = res.vcsErrors(),
                                exceptions = res.exceptions().map { it.message ?: "" }
                        )

                procs[message] = resp

                if (!answered) mes.reply(resp.toJson())
            }.ignore()
=======
//            var timedOut = false
//
//            val timerID = vertx.setTimer(Config.VCS.PendingTimeout) {
//                timedOut = true
//
//            }
//
//            val res = run(ee){
//                VcsProject(root).cloneToLocal().also {
//                    log.info("Cloning finished for $url in directory $randomName")
//                }
//            }
//
//            vertx.goToEventLoop()
//            vertx.cancelTimer(timerID)
//            // there is no race here, as both handlers are guaranteed to run in event loop
//            log.info("Cloning request for $url successful")
//            val resp =
//                    procs[message]!!.copy(
//                            status = CloneStatus.done,
//                            success = res.isSuccessful,
//                            errors = res.vcsErrors(),
//                            exceptions = res.exceptions().map{ it.message ?: "" }
//                    )
//
//            procs[message] = resp
//
//            if(!timedOut)  mes.reply(resp.toJson())
        }.ignore()

    data class DiffRequest(val from: String, val to: String): Jsonable

    fun handleDiff(mes: Message<JsonObject>) {

    }

>>>>>>> c09033c2
}<|MERGE_RESOLUTION|>--- conflicted
+++ resolved
@@ -22,15 +22,10 @@
 import java.util.*
 import java.util.concurrent.TimeUnit
 
-<<<<<<< HEAD
-class CodeVerticle : AbstractVerticle(), Loggable {
-    val dir = File(System.getProperty("user.dir"), "vcs")
-=======
 class CodeVerticle: AbstractVerticle(), Loggable {
     val dir by lazy {
         File(System.getProperty("user.dir"), Config.VCS.StoragePath)
     }
->>>>>>> c09033c2
     val ee by lazy {
         newFixedThreadPoolContext(Config.VCS.PoolSize, "codeVerticle.${deploymentID()}.dispatcher")
     }
@@ -52,7 +47,7 @@
                 val uid = removalNotification.value.uid
                 val cat = File(dir, uid)
                 log.info("The entry for repository $uid expired, deleting the files...")
-                if (cat.exists()) fs.deleteRecursiveAsync(cat.absolutePath)
+                if(cat.exists()) fs.deleteRecursiveAsync(cat.absolutePath)
                 log.info("Repository $uid deleted")
             }
 
@@ -60,7 +55,7 @@
 
         procs.cleanUp()
         val fs = vertx.fileSystem()
-        if (dir.exists()) fs.deleteRecursiveAsync(dir.absolutePath)
+        if(dir.exists()) fs.deleteRecursiveAsync(dir.absolutePath)
 
         val eb = vertx.eventBus()
 
@@ -76,25 +71,25 @@
         super.stop()
     }
 
-    enum class VCS { git, mercurial, svn }
-    enum class CloneStatus { done, pending }
-
-    data class CloneRequest(val vcs: VCS, val url: String) : Jsonable
+    enum class VCS{ git, mercurial, svn }
+    enum class CloneStatus{ done, pending }
+
+    data class CloneRequest(val vcs: VCS, val url: String): Jsonable
     data class CloneResponse(
-            val status: CloneStatus,
-            val uid: String,
-            val url: String,
-            val success: Boolean = true,
-            val errors: List<String> = listOf(),
-            val exceptions: List<String> = listOf()
-    ) : Jsonable
-
-    data class ReadRequest(val uid: String, val path: String) : Jsonable
+        val status: CloneStatus,
+        val uid: String,
+        val url: String,
+        val success: Boolean = true,
+        val errors: List<String> = listOf(),
+        val exceptions: List<String>  = listOf()
+    ): Jsonable
+
+    data class ReadRequest(val uid: String, val path: String): Jsonable
     data class ReadResponse(
             val success: Boolean = true,
             val contents: String,
             val errors: List<String>
-    ) : Jsonable
+    ): Jsonable
 
     fun handleRead(mes: Message<JsonObject>) =
             launch {
@@ -102,20 +97,19 @@
 
                 log.info("Requested read: $message")
 
-                try {
-                    UUID.fromString(message.uid)
-                } catch (ex: Exception) {
+                try{ UUID.fromString(message.uid) }
+                catch (ex: Exception) {
                     mes.reply(ReadResponse(false, "", listOf("Illegal path")).toJson())
                     return@launch
                 }
 
                 val catalog = File(dir, message.uid).canonicalFile
                 val canPath = File(catalog, message.path).canonicalFile
-                if (!canPath.exists() || !canPath.isFile) {
+                if(!canPath.exists() || !canPath.isFile ) {
                     mes.reply(ReadResponse(false, "", listOf("File not found")).toJson())
                     return@launch
                 }
-                if (!canPath.canRead() || !canPath.path.startsWith(catalog.path)) {
+                if(!canPath.canRead() || !canPath.path.startsWith(catalog.path)) {
                     mes.reply(ReadResponse(false, "", listOf("Permission denied")).toJson())
                     return@launch
                 }
@@ -126,55 +120,37 @@
             }
 
     fun handleClone(mes: Message<JsonObject>) =
-            launch {
-                val message: CloneRequest = fromJson(mes.body())
-
-                log.info("Requested clone for $message")
-
-                val url = message.url
-                if (message in procs) {
-                    log.info("Cloning request for $url: repository already cloned")
-                    mes.reply(procs[message]?.toJson())
-                    return@launch
-                }
-
-                val uid = UUID.randomUUID();
-                val randomName = File(dir, "$uid")
-                log.info("Generated uid: $uid")
-                log.info("Using directory: $randomName")
-
-                vertx.executeBlockingAsync(ordered = false) {
-                    randomName.mkdirs()
-                }
-
-<<<<<<< HEAD
-                procs[message] = CloneResponse(status = CloneStatus.pending, uid = "$uid", url = url)
-=======
+        launch {
+            val message: CloneRequest = fromJson(mes.body())
+
+            log.info("Requested clone for $message")
+
+            val url = message.url
+            if(message in procs) {
+                log.info("Cloning request for $url: repository already cloned")
+                mes.reply(procs[message]?.toJson())
+                return@launch
+            }
+
+            val uid = UUID.randomUUID();
+            val randomName = File(dir, "$uid")
+            log.info("Generated uid: $uid")
+            log.info("Using directory: $randomName")
+
+            vertx.executeBlockingAsync(ordered = false) {
+                randomName.mkdirs()
+            }
+
             val pendingResp = CloneResponse(status = CloneStatus.pending, uid = "$uid", url = url)
             procs[message] = pendingResp
->>>>>>> c09033c2
-
-                val root: VcsRoot =
-                        when (message.vcs) {
-                            VCS.git -> GitVcsRoot(randomName.absolutePath, url)
-                            VCS.mercurial -> HgVcsRoot(randomName.absolutePath, url)
-                            VCS.svn -> SvnVcsRoot(url)
-                        }
-
-<<<<<<< HEAD
-                var answered = false
-
-                val timerID = vertx.setTimer(Config.VCS.PendingTimeout) {
-                    answered = true
-                    mes.reply(procs[message]?.toJson())
-                    log.info("Cloning request for $url timed out: sending 'pending' reply")
-                }
-
-                val res = run(ee) {
-                    VcsProject(root).cloneToLocal().also {
-                        log.info("Cloning finished for $url in directory $randomName")
+
+            val root: VcsRoot =
+                    when(message.vcs) {
+                        VCS.git -> GitVcsRoot(randomName.absolutePath, url)
+                        VCS.mercurial -> HgVcsRoot(randomName.absolutePath, url)
+                        VCS.svn -> SvnVcsRoot(url)
                     }
-=======
+
             vertx.timedOut(Config.VCS.PendingTimeout) {
                 run {
 
@@ -205,27 +181,9 @@
                 onSuccess {
                     mes.reply(procs[message]?.toJson())
                     log.info("Cloning request for $url timed out: sending 'successful' reply")
->>>>>>> c09033c2
-                }
-
-<<<<<<< HEAD
-                vertx.goToEventLoop()
-                vertx.cancelTimer(timerID)
-                // there is no race here, as both handlers are guaranteed to run in event loop
-                log.info("Cloning request for $url successful")
-                val resp =
-                        procs[message]!!.copy(
-                                status = CloneStatus.done,
-                                success = res.isSuccessful,
-                                errors = res.vcsErrors(),
-                                exceptions = res.exceptions().map { it.message ?: "" }
-                        )
-
-                procs[message] = resp
-
-                if (!answered) mes.reply(resp.toJson())
-            }.ignore()
-=======
+                }
+            }
+
 //            var timedOut = false
 //
 //            val timerID = vertx.setTimer(Config.VCS.PendingTimeout) {
@@ -262,5 +220,4 @@
 
     }
 
->>>>>>> c09033c2
 }
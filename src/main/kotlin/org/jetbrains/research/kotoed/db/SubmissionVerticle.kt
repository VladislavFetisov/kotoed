package org.jetbrains.research.kotoed.db

import io.vertx.core.CompositeFuture
import io.vertx.core.Future
import io.vertx.core.eventbus.Message
import io.vertx.core.json.JsonArray
import io.vertx.core.json.JsonObject
import kotlinx.coroutines.experimental.launch
import kotlinx.coroutines.experimental.run
import org.jetbrains.research.kotoed.code.Filename
import org.jetbrains.research.kotoed.code.Location
import org.jetbrains.research.kotoed.data.vcs.*
import org.jetbrains.research.kotoed.database.Tables
import org.jetbrains.research.kotoed.database.enums.Submissionstate
import org.jetbrains.research.kotoed.database.tables.records.ProjectRecord
import org.jetbrains.research.kotoed.database.tables.records.SubmissionRecord
import org.jetbrains.research.kotoed.database.tables.records.SubmissioncommentRecord
import org.jetbrains.research.kotoed.eventbus.Address
import org.jetbrains.research.kotoed.util.*
import org.jetbrains.research.kotoed.util.database.toJson
import org.jetbrains.research.kotoed.util.database.toRecord
import org.jooq.Table
import org.jooq.UpdatableRecord

@AutoDeployable
class SubmissionDatabaseVerticle : CrudDatabaseVerticleWithReferences<SubmissionRecord>(Tables.SUBMISSION) {
    override fun handleDelete(message: Message<JsonObject>) =
            launch(UnconfinedWithExceptions(message)) {
                throw IllegalArgumentException("Submissions are not deletable")
            }.ignore()
}

@AutoDeployable
class SubmissionVerticle : AbstractKotoedVerticle(), Loggable {
    override fun start(startFuture: Future<Void>) {
        val f = Future.future<String>()
        val ff = Future.future<Void>()

        vertx.deployVerticle(SubmissionDatabaseVerticle(), f)
        super.start(ff)

        CompositeFuture.all(f, ff).setHandler { startFuture.complete() }
    }

    // FIXME: insert teamcity calls to build the submission

    @JvmName("persistExt")
    protected suspend inline fun <reified R : UpdatableRecord<R>> R.persist(): R =
            persist(this, R::class)

    @JvmName("persistAsCopyExt")
    protected suspend inline fun <reified R : UpdatableRecord<R>> R.persistAsCopy(): R =
            persistAsCopy(this, R::class)

    @JvmName("selectByIdWhatever")
    protected suspend inline fun <reified R : UpdatableRecord<R>> selectById(instance: Table<R>, id: Int): R =
            selectById(instance, id, R::class)

    private val SubmissioncommentRecord.location
        get() = Location(Filename(path = sourcefile), sourceline)

    private suspend fun recreateCommentsAsync(vcsUid: String, parent: SubmissionRecord, child: SubmissionRecord) {
        val eb = vertx.eventBus()
        eb.sendAsync<JsonArray>(
                Address.DB.readFor("submissioncomment", "submission"),
                JsonObject("submissionid" to parent.id)
        )
                .body()
                .asSequence()
                .filterIsInstance<JsonObject>()
                .map { it.toRecord<SubmissioncommentRecord>() }
                .forEach { comment ->
                    comment.submissionid = child.id
                    val adjustedLocation: LocationResponse =
                            sendJsonableAsync(
                                    Address.Code.LocationDiff,
                                    LocationRequest(
                                            vcsUid,
                                            comment.location,
                                            parent.revision,
                                            child.revision
                                    )
                            )
                    comment.sourcefile = adjustedLocation.location.filename.path
                    comment.sourceline = adjustedLocation.location.line
                    comment.id = null
                    comment.persistAsCopy<SubmissioncommentRecord>()
                }

        parent.state = Submissionstate.obsolete

        parent.persist<SubmissionRecord>()
    }

    private suspend fun findSuccessorAsync(submission: SubmissionRecord): SubmissionRecord? =
            vertx.eventBus().sendAsync<JsonArray>(
                    Address.DB.find(Tables.SUBMISSION.name),
                    JsonObject("parentsubmissionid" to submission.id)
            ).body().firstOrNull()?.run { cast<JsonObject>().toRecord() }

    @JsonableEventBusConsumerFor(Address.Submission.Read)
    suspend fun handleSubmissionRead(message: JsonObject): SubmissionRecord {
        val id: Int by message.delegate
        var submission: SubmissionRecord = selectById(Tables.SUBMISSION, id)
        val project: ProjectRecord = selectById(Tables.PROJECT, submission.projectid)

        val vcsReq: RepositoryInfo =
                sendJsonableAsync(
                        Address.Code.Download,
                        RemoteRequest(VCS.valueOf(project.repotype), project.repourl).toJson()
                )

        if (submission.state == Submissionstate.pending
                && vcsReq.status != CloneStatus.pending) {
            if (vcsReq.status != CloneStatus.failed) {
                submission.state = Submissionstate.open
                val parent: SubmissionRecord? = submission.parentsubmissionid?.let {
                    selectById(Tables.SUBMISSION, it)
                }

                if (parent != null) {
                    recreateCommentsAsync(vcsReq.uid, parent, submission)
                    parent.state = Submissionstate.obsolete
                    parent.persist<SubmissionRecord>()
                }
            } else {
                submission.state = Submissionstate.invalid
            }
            submission = submission.persist<SubmissionRecord>()
        }

        return submission
    }

    @EventBusConsumerFor(Address.Submission.Create)
    fun handleSubmissionCreate(message: Message<JsonObject>) =
            launch(UnconfinedWithExceptions {}) {
                val (_, project, _) = run(UnconfinedWithExceptions(message)) {
                    var record: SubmissionRecord = message.body().toRecord()
                    record.state = Submissionstate.pending

                    val project = selectById(Tables.PROJECT, record.projectid)
                    expect(project["id"] == record.projectid, "Illegal projectId")

                    val parent = record.parentsubmissionid?.let { selectById(Tables.SUBMISSION, it) }
                    expect(parent?.getValue("id") == record.parentsubmissionid, "Illegal parentsubmissionid")

                    parent?.apply {
                        expect(projectid == project.id)
                        expect(state != Submissionstate.obsolete)
                    }

                    record = record.persistAsCopy<SubmissionRecord>()
                    expect(record.id is Int)

                    message.reply(record.toJson())
                    Triple(record, project, parent)
                }

                val vcs = project.repotype
                val repository = project.repourl

                sendJsonableAsync(Address.Code.Download, RemoteRequest(VCS.valueOf(vcs), repository))

            }

    @JsonableEventBusConsumerFor(Address.Submission.Comment.Create)
    suspend fun handleCommentCreate(message: SubmissioncommentRecord): SubmissioncommentRecord = run {
        val submission = selectById(Tables.SUBMISSION, message.submissionid)
<<<<<<< HEAD
        when (submission.state) {
            Submissionstate.open -> message.persistAsCopy()
=======
        when(submission.state) {
            Submissionstate.open -> message.persistAsCopy<SubmissioncommentRecord>()
>>>>>>> 07ef7788
            Submissionstate.obsolete -> {
                log.warn("Comment request for an obsolete submission received:" +
                        "Submission id = ${submission.id}")
                val parentSubmission = expectNotNull(findSuccessorAsync(submission))
                log.trace("Newer submission found: id = ${parentSubmission.id}")
                message.submissionid = parentSubmission.id
                handleCommentCreate(message)
            }
            else -> throw IllegalArgumentException("Applying comment to an incorrect or incomplete submission")
        }
    }

    @JsonableEventBusConsumerFor(Address.Submission.Comment.Read)
    suspend fun handleCommentRead(message: JsonObject): SubmissioncommentRecord =
            selectById(Tables.SUBMISSIONCOMMENT, message.getInteger("id"))

    @JsonableEventBusConsumerFor(Address.Submission.Comments)
    suspend fun handleComments(message: SubmissionRecord): JsonObject {
        val arr = vertx.eventBus().sendAsync<JsonArray>(Address.DB.find(Tables.SUBMISSIONCOMMENT.name),
                object : Jsonable {
                    val submissionid = message.id
                }.toJson()).body()

        return object : Jsonable {
            val comments = arr
        }.toJson()
    }

}<|MERGE_RESOLUTION|>--- conflicted
+++ resolved
@@ -167,13 +167,8 @@
     @JsonableEventBusConsumerFor(Address.Submission.Comment.Create)
     suspend fun handleCommentCreate(message: SubmissioncommentRecord): SubmissioncommentRecord = run {
         val submission = selectById(Tables.SUBMISSION, message.submissionid)
-<<<<<<< HEAD
         when (submission.state) {
-            Submissionstate.open -> message.persistAsCopy()
-=======
-        when(submission.state) {
             Submissionstate.open -> message.persistAsCopy<SubmissioncommentRecord>()
->>>>>>> 07ef7788
             Submissionstate.obsolete -> {
                 log.warn("Comment request for an obsolete submission received:" +
                         "Submission id = ${submission.id}")

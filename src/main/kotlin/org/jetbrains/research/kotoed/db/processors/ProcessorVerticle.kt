--- conflicted
+++ resolved
@@ -41,11 +41,7 @@
 
     val cache: Cache<Int, VerificationData> = CacheBuilder.newBuilder()
             .expireAfterAccess(30, TimeUnit.MINUTES) // TODO: Move to settings
-<<<<<<< HEAD
-            .build<Int, VerificationData>()
-=======
             .build()
->>>>>>> 49e12d5a
 
     val cacheMap: ConcurrentMap<Int, VerificationData>
         get() = cache.asMap()

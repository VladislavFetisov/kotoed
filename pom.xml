--- conflicted
+++ resolved
@@ -17,219 +17,6 @@
         <project.reporting.outputEncoding>
             UTF-8
         </project.reporting.outputEncoding>
-<<<<<<< HEAD
-
-        <kotlin.version>1.1.3</kotlin.version>
-        <java.version>1.8</java.version>
-
-        <vertx.version>3.4.0</vertx.version>
-        <guava.version>21.0</guava.version>
-        <reflections.version>0.9.11</reflections.version>
-        <slf4j.version>1.7.25</slf4j.version>
-        <logback.version>1.0.13</logback.version>
-        <psqldriver.version>42.0.0</psqldriver.version>
-        <jooq.version>3.9.1</jooq.version>
-        <hikari.version>2.6.1</hikari.version>
-        <flyway.version>4.1.2</flyway.version>
-        <freemarker.version>2.3.22</freemarker.version>
-        <junit.version>4.12</junit.version>
-        <kotlinx.html.version>0.6.2</kotlinx.html.version>
-        <kotlinx.coroutines.version>0.14</kotlinx.coroutines.version>
-        <vcsreader.version>1.0.0</vcsreader.version>
-        <diffparser.version>1.2</diffparser.version>
-        <validation-api.version>1.1.0.Final</validation-api.version>
-        <jersey-client.version>1.8</jersey-client.version>
-        <compiler-plugin.version>3.5.1</compiler-plugin.version>
-        <ktuples.version>0.0.1.2</ktuples.version>
-        <simple-java-mail.version>4.2.3</simple-java-mail.version>
-        <kootstrap.version>0.0.0.1</kootstrap.version>
-        <suffixtree.version>1.0.2</suffixtree.version>
-
-        <exec.mainClass>org.jetbrains.research.kotoed.MainKt</exec.mainClass>
-    </properties>
-
-    <dependencies>
-        <dependency>
-            <groupId>io.vertx</groupId>
-            <artifactId>vertx-core</artifactId>
-            <version>${vertx.version}</version>
-        </dependency>
-        <dependency>
-            <groupId>io.vertx</groupId>
-            <artifactId>vertx-web</artifactId>
-            <version>${vertx.version}</version>
-        </dependency>
-        <dependency>
-            <groupId>io.vertx</groupId>
-            <artifactId>vertx-web-client</artifactId>
-            <version>${vertx.version}</version>
-        </dependency>
-        <dependency>
-            <groupId>io.vertx</groupId>
-            <artifactId>vertx-codegen</artifactId>
-            <version>${vertx.version}</version>
-        </dependency>
-        <dependency>
-            <groupId>io.vertx</groupId>
-            <artifactId>vertx-hazelcast</artifactId>
-            <version>${vertx.version}</version>
-        </dependency>
-        <dependency>
-            <groupId>io.vertx</groupId>
-            <artifactId>vertx-auth-jdbc</artifactId>
-            <version>${vertx.version}</version>
-        </dependency>
-
-        <dependency>
-            <groupId>io.vertx</groupId>
-            <artifactId>vertx-web-templ-freemarker</artifactId>
-            <version>${vertx.version}</version>
-        </dependency>
-        <dependency>
-            <groupId>io.vertx</groupId>
-            <artifactId>vertx-dropwizard-metrics</artifactId>
-            <version>${vertx.version}</version>
-        </dependency>
-
-        <dependency>
-            <groupId>org.freemarker</groupId>
-            <artifactId>freemarker</artifactId>
-            <version>${freemarker.version}</version>
-        </dependency>
-
-        <dependency>
-            <groupId>org.jetbrains.kotlin</groupId>
-            <artifactId>kotlin-reflect</artifactId>
-            <version>${kotlin.version}</version>
-        </dependency>
-        <dependency>
-            <groupId>org.jetbrains.kotlin</groupId>
-            <artifactId>kotlin-stdlib-jre8</artifactId>
-            <version>${kotlin.version}</version>
-        </dependency>
-        <dependency>
-            <groupId>org.jetbrains.kotlin</groupId>
-            <artifactId>kotlin-test-junit</artifactId>
-            <version>${kotlin.version}</version>
-            <scope>test</scope>
-        </dependency>
-
-        <dependency>
-            <groupId>org.jetbrains.kotlinx</groupId>
-            <artifactId>kotlinx-coroutines-core</artifactId>
-            <version>${kotlinx.coroutines.version}</version>
-        </dependency>
-        <dependency>
-            <groupId>org.jetbrains.kotlinx</groupId>
-            <artifactId>kotlinx-coroutines-jdk8</artifactId>
-            <version>${kotlinx.coroutines.version}</version>
-        </dependency>
-        <dependency>
-            <groupId>org.jetbrains.kotlinx</groupId>
-            <artifactId>kotlinx-html-jvm</artifactId>
-            <version>${kotlinx.html.version}</version>
-        </dependency>
-
-        <dependency>
-            <groupId>com.google.guava</groupId>
-            <artifactId>guava</artifactId>
-            <version>${guava.version}</version>
-        </dependency>
-        <dependency>
-            <groupId>org.reflections</groupId>
-            <artifactId>reflections</artifactId>
-            <version>${reflections.version}</version>
-        </dependency>
-
-        <dependency>
-            <groupId>org.slf4j</groupId>
-            <artifactId>slf4j-api</artifactId>
-            <version>${slf4j.version}</version>
-        </dependency>
-        <dependency>
-            <groupId>ch.qos.logback</groupId>
-            <artifactId>logback-classic</artifactId>
-            <version>${logback.version}</version>
-        </dependency>
-
-        <dependency>
-            <groupId>junit</groupId>
-            <artifactId>junit</artifactId>
-            <version>${junit.version}</version>
-            <scope>test</scope>
-        </dependency>
-        <dependency>
-            <groupId>com.sun.jersey</groupId>
-            <artifactId>jersey-client</artifactId>
-            <version>${jersey-client.version}</version>
-            <scope>test</scope>
-        </dependency>
-
-        <dependency>
-            <groupId>org.postgresql</groupId>
-            <artifactId>postgresql</artifactId>
-            <version>${psqldriver.version}</version>
-        </dependency>
-        <dependency>
-            <groupId>org.jooq</groupId>
-            <artifactId>jooq</artifactId>
-            <version>${jooq.version}</version>
-        </dependency>
-        <dependency>
-            <groupId>org.jooq</groupId>
-            <artifactId>jooq-meta</artifactId>
-            <version>${jooq.version}</version>
-        </dependency>
-        <dependency>
-            <groupId>com.zaxxer</groupId>
-            <artifactId>HikariCP</artifactId>
-            <version>${hikari.version}</version>
-        </dependency>
-        <dependency>
-            <groupId>org.flywaydb</groupId>
-            <artifactId>flyway-core</artifactId>
-            <version>${flyway.version}</version>
-        </dependency>
-
-        <dependency>
-            <groupId>org.vcsreader</groupId>
-            <artifactId>vcsreader</artifactId>
-            <version>${vcsreader.version}</version>
-        </dependency>
-        <dependency>
-            <groupId>org.wickedsource</groupId>
-            <artifactId>diffparser</artifactId>
-            <version>${diffparser.version}</version>
-        </dependency>
-        <dependency>
-            <groupId>javax.validation</groupId>
-            <artifactId>validation-api</artifactId>
-            <version>${validation-api.version}</version>
-        </dependency>
-        <dependency>
-            <groupId>org.simplejavamail</groupId>
-            <artifactId>simple-java-mail</artifactId>
-            <version>${simple-java-mail.version}</version>
-        </dependency>
-
-        <dependency>
-            <groupId>ru.spbstu</groupId>
-            <artifactId>ktuples</artifactId>
-            <version>${ktuples.version}</version>
-        </dependency>
-        <dependency>
-            <groupId>org.jetbrains</groupId>
-            <artifactId>kootstrap</artifactId>
-            <version>${kootstrap.version}</version>
-        </dependency>
-        <dependency>
-            <groupId>com.suhininalex</groupId>
-            <artifactId>suffixtree</artifactId>
-            <version>${suffixtree.version}</version>
-        </dependency>
-
-    </dependencies>
-=======
         <exec.mainClass>none</exec.mainClass>
         <debug>false</debug>
     </properties>
@@ -238,7 +25,6 @@
         <module>kotoed-server</module>
         <module>kotoed-js</module>
     </modules>
->>>>>>> d52eb722
 
     <build>
         <pluginManagement>

--- conflicted
+++ resolved
@@ -22,178 +22,10 @@
         <debug>false</debug>
     </properties>
 
-<<<<<<< HEAD
-    <dependencies>
-        <dependency>
-            <groupId>io.vertx</groupId>
-            <artifactId>vertx-core</artifactId>
-            <version>${vertx.version}</version>
-        </dependency>
-        <dependency>
-            <groupId>io.vertx</groupId>
-            <artifactId>vertx-web</artifactId>
-            <version>${vertx.version}</version>
-        </dependency>
-        <dependency>
-            <groupId>io.vertx</groupId>
-            <artifactId>vertx-web-client</artifactId>
-            <version>${vertx.version}</version>
-        </dependency>
-        <dependency>
-            <groupId>io.vertx</groupId>
-            <artifactId>vertx-codegen</artifactId>
-            <version>${vertx.version}</version>
-        </dependency>
-        <dependency>
-            <groupId>io.vertx</groupId>
-            <artifactId>vertx-hazelcast</artifactId>
-            <version>${vertx.version}</version>
-        </dependency>
-        <dependency>
-            <groupId>io.vertx</groupId>
-            <artifactId>vertx-auth-jdbc</artifactId>
-            <version>${vertx.version}</version>
-        </dependency>
-
-        <dependency>
-            <groupId>io.vertx</groupId>
-            <artifactId>vertx-web-templ-freemarker</artifactId>
-            <version>${vertx.version}</version>
-        </dependency>
-        <dependency>
-            <groupId>io.vertx</groupId>
-            <artifactId>vertx-dropwizard-metrics</artifactId>
-            <version>${vertx.version}</version>
-        </dependency>
-
-        <dependency>
-            <groupId>org.freemarker</groupId>
-            <artifactId>freemarker</artifactId>
-            <version>${freemarker.version}</version>
-        </dependency>
-
-        <dependency>
-            <groupId>org.jetbrains.kotlin</groupId>
-            <artifactId>kotlin-reflect</artifactId>
-            <version>${kotlin.version}</version>
-        </dependency>
-        <dependency>
-            <groupId>org.jetbrains.kotlin</groupId>
-            <artifactId>kotlin-stdlib-jre8</artifactId>
-            <version>${kotlin.version}</version>
-        </dependency>
-        <dependency>
-            <groupId>org.jetbrains.kotlin</groupId>
-            <artifactId>kotlin-test-junit</artifactId>
-            <version>${kotlin.version}</version>
-            <scope>test</scope>
-        </dependency>
-
-        <dependency>
-            <groupId>org.jetbrains.kotlinx</groupId>
-            <artifactId>kotlinx-coroutines-core</artifactId>
-            <version>${kotlinx.coroutines.version}</version>
-        </dependency>
-        <dependency>
-            <groupId>org.jetbrains.kotlinx</groupId>
-            <artifactId>kotlinx-coroutines-jdk8</artifactId>
-            <version>${kotlinx.coroutines.version}</version>
-        </dependency>
-        <dependency>
-            <groupId>org.jetbrains.kotlinx</groupId>
-            <artifactId>kotlinx-html-jvm</artifactId>
-            <version>${kotlinx.html.version}</version>
-        </dependency>
-
-        <dependency>
-            <groupId>com.google.guava</groupId>
-            <artifactId>guava</artifactId>
-            <version>${guava.version}</version>
-        </dependency>
-        <dependency>
-            <groupId>org.reflections</groupId>
-            <artifactId>reflections</artifactId>
-            <version>${reflections.version}</version>
-        </dependency>
-
-        <dependency>
-            <groupId>org.slf4j</groupId>
-            <artifactId>slf4j-api</artifactId>
-            <version>${slf4j.version}</version>
-        </dependency>
-        <dependency>
-            <groupId>ch.qos.logback</groupId>
-            <artifactId>logback-classic</artifactId>
-            <version>${logback.version}</version>
-        </dependency>
-
-        <dependency>
-            <groupId>junit</groupId>
-            <artifactId>junit</artifactId>
-            <version>${junit.version}</version>
-            <scope>test</scope>
-        </dependency>
-        <dependency>
-            <groupId>com.sun.jersey</groupId>
-            <artifactId>jersey-client</artifactId>
-            <version>${jersey-client.version}</version>
-            <scope>test</scope>
-        </dependency>
-
-        <dependency>
-            <groupId>org.postgresql</groupId>
-            <artifactId>postgresql</artifactId>
-            <version>${psqldriver.version}</version>
-        </dependency>
-        <dependency>
-            <groupId>org.jooq</groupId>
-            <artifactId>jooq</artifactId>
-            <version>${jooq.version}</version>
-        </dependency>
-        <dependency>
-            <groupId>org.jooq</groupId>
-            <artifactId>jooq-meta</artifactId>
-            <version>${jooq.version}</version>
-        </dependency>
-        <dependency>
-            <groupId>com.zaxxer</groupId>
-            <artifactId>HikariCP</artifactId>
-            <version>${hikari.version}</version>
-        </dependency>
-        <dependency>
-            <groupId>org.flywaydb</groupId>
-            <artifactId>flyway-core</artifactId>
-            <version>${flyway.version}</version>
-        </dependency>
-
-        <dependency>
-            <groupId>org.vcsreader</groupId>
-            <artifactId>vcsreader</artifactId>
-            <version>${vcsreader.version}</version>
-        </dependency>
-        <dependency>
-            <groupId>org.wickedsource</groupId>
-            <artifactId>diffparser</artifactId>
-            <version>${diffparser.version}</version>
-        </dependency>
-        <dependency>
-            <groupId>javax.validation</groupId>
-            <artifactId>validation-api</artifactId>
-            <version>${validation-api.version}</version>
-        </dependency>
-        <dependency>
-            <groupId>org.simplejavamail</groupId>
-            <artifactId>simple-java-mail</artifactId>
-            <version>4.2.3</version>
-        </dependency>
-
-    </dependencies>
-=======
     <modules>
         <module>kotoed-server</module>
         <module>kotoed-js</module>
     </modules>
->>>>>>> 011dabf5
 
     <build>
         <pluginManagement>

<?xml version="1.0" encoding="UTF-8"?>
<project xmlns="http://maven.apache.org/POM/4.0.0"
         xmlns:xsi="http://www.w3.org/2001/XMLSchema-instance"
         xsi:schemaLocation="http://maven.apache.org/POM/4.0.0 http://maven.apache.org/xsd/maven-4.0.0.xsd">

    <modelVersion>4.0.0</modelVersion>

    <groupId>org.jetbrains.research</groupId>
    <artifactId>kotoed</artifactId>
    <version>0.1.0-SNAPSHOT</version>
    <packaging>pom</packaging>

    <properties>
        <project.build.sourceEncoding>
            UTF-8
        </project.build.sourceEncoding>
        <project.reporting.outputEncoding>
            UTF-8
        </project.reporting.outputEncoding>
<<<<<<< HEAD

        <kotlin.version>1.1.3</kotlin.version>
        <java.version>1.8</java.version>

        <vertx.version>3.4.0</vertx.version>
        <guava.version>21.0</guava.version>
        <reflections.version>0.9.11</reflections.version>
        <slf4j.version>1.7.25</slf4j.version>
        <logback.version>1.0.13</logback.version>
        <psqldriver.version>42.0.0</psqldriver.version>
        <jooq.version>3.9.1</jooq.version>
        <hikari.version>2.6.1</hikari.version>
        <flyway.version>4.1.2</flyway.version>
        <freemarker.version>2.3.22</freemarker.version>
        <junit.version>4.12</junit.version>
        <kotlinx.html.version>0.6.2</kotlinx.html.version>
        <kotlinx.coroutines.version>0.14</kotlinx.coroutines.version>
        <vcsreader.version>1.0.0</vcsreader.version>
        <diffparser.version>1.2</diffparser.version>
        <validation-api.version>1.1.0.Final</validation-api.version>
        <jersey-client.version>1.8</jersey-client.version>
        <compiler-plugin.version>3.5.1</compiler-plugin.version>
        <ktuples.version>0.0.1.2</ktuples.version>
        <simple-java-mail.version>4.2.3</simple-java-mail.version>

        <exec.mainClass>org.jetbrains.research.kotoed.MainKt</exec.mainClass>
    </properties>

    <dependencies>
        <dependency>
            <groupId>io.vertx</groupId>
            <artifactId>vertx-core</artifactId>
            <version>${vertx.version}</version>
        </dependency>
        <dependency>
            <groupId>io.vertx</groupId>
            <artifactId>vertx-web</artifactId>
            <version>${vertx.version}</version>
        </dependency>
        <dependency>
            <groupId>io.vertx</groupId>
            <artifactId>vertx-web-client</artifactId>
            <version>${vertx.version}</version>
        </dependency>
        <dependency>
            <groupId>io.vertx</groupId>
            <artifactId>vertx-codegen</artifactId>
            <version>${vertx.version}</version>
        </dependency>
        <dependency>
            <groupId>io.vertx</groupId>
            <artifactId>vertx-hazelcast</artifactId>
            <version>${vertx.version}</version>
        </dependency>
        <dependency>
            <groupId>io.vertx</groupId>
            <artifactId>vertx-auth-jdbc</artifactId>
            <version>${vertx.version}</version>
        </dependency>

        <dependency>
            <groupId>io.vertx</groupId>
            <artifactId>vertx-web-templ-freemarker</artifactId>
            <version>${vertx.version}</version>
        </dependency>
        <dependency>
            <groupId>io.vertx</groupId>
            <artifactId>vertx-dropwizard-metrics</artifactId>
            <version>${vertx.version}</version>
        </dependency>

        <dependency>
            <groupId>org.freemarker</groupId>
            <artifactId>freemarker</artifactId>
            <version>${freemarker.version}</version>
        </dependency>

        <dependency>
            <groupId>org.jetbrains.kotlin</groupId>
            <artifactId>kotlin-reflect</artifactId>
            <version>${kotlin.version}</version>
        </dependency>
        <dependency>
            <groupId>org.jetbrains.kotlin</groupId>
            <artifactId>kotlin-stdlib-jre8</artifactId>
            <version>${kotlin.version}</version>
        </dependency>
        <dependency>
            <groupId>org.jetbrains.kotlin</groupId>
            <artifactId>kotlin-test-junit</artifactId>
            <version>${kotlin.version}</version>
            <scope>test</scope>
        </dependency>

        <dependency>
            <groupId>org.jetbrains.kotlinx</groupId>
            <artifactId>kotlinx-coroutines-core</artifactId>
            <version>${kotlinx.coroutines.version}</version>
        </dependency>
        <dependency>
            <groupId>org.jetbrains.kotlinx</groupId>
            <artifactId>kotlinx-coroutines-jdk8</artifactId>
            <version>${kotlinx.coroutines.version}</version>
        </dependency>
        <dependency>
            <groupId>org.jetbrains.kotlinx</groupId>
            <artifactId>kotlinx-html-jvm</artifactId>
            <version>${kotlinx.html.version}</version>
        </dependency>

        <dependency>
            <groupId>com.google.guava</groupId>
            <artifactId>guava</artifactId>
            <version>${guava.version}</version>
        </dependency>
        <dependency>
            <groupId>org.reflections</groupId>
            <artifactId>reflections</artifactId>
            <version>${reflections.version}</version>
        </dependency>

        <dependency>
            <groupId>org.slf4j</groupId>
            <artifactId>slf4j-api</artifactId>
            <version>${slf4j.version}</version>
        </dependency>
        <dependency>
            <groupId>ch.qos.logback</groupId>
            <artifactId>logback-classic</artifactId>
            <version>${logback.version}</version>
        </dependency>

        <dependency>
            <groupId>junit</groupId>
            <artifactId>junit</artifactId>
            <version>${junit.version}</version>
            <scope>test</scope>
        </dependency>
        <dependency>
            <groupId>com.sun.jersey</groupId>
            <artifactId>jersey-client</artifactId>
            <version>${jersey-client.version}</version>
            <scope>test</scope>
        </dependency>

        <dependency>
            <groupId>org.postgresql</groupId>
            <artifactId>postgresql</artifactId>
            <version>${psqldriver.version}</version>
        </dependency>
        <dependency>
            <groupId>org.jooq</groupId>
            <artifactId>jooq</artifactId>
            <version>${jooq.version}</version>
        </dependency>
        <dependency>
            <groupId>org.jooq</groupId>
            <artifactId>jooq-meta</artifactId>
            <version>${jooq.version}</version>
        </dependency>
        <dependency>
            <groupId>com.zaxxer</groupId>
            <artifactId>HikariCP</artifactId>
            <version>${hikari.version}</version>
        </dependency>
        <dependency>
            <groupId>org.flywaydb</groupId>
            <artifactId>flyway-core</artifactId>
            <version>${flyway.version}</version>
        </dependency>

        <dependency>
            <groupId>org.vcsreader</groupId>
            <artifactId>vcsreader</artifactId>
            <version>${vcsreader.version}</version>
        </dependency>
        <dependency>
            <groupId>org.wickedsource</groupId>
            <artifactId>diffparser</artifactId>
            <version>${diffparser.version}</version>
        </dependency>
        <dependency>
            <groupId>javax.validation</groupId>
            <artifactId>validation-api</artifactId>
            <version>${validation-api.version}</version>
        </dependency>
        <dependency>
            <groupId>org.simplejavamail</groupId>
            <artifactId>simple-java-mail</artifactId>
            <version>${simple-java-mail.version}</version>
        </dependency>

        <dependency>
            <groupId>ru.spbstu</groupId>
            <artifactId>ktuples</artifactId>
            <version>${ktuples.version}</version>
        </dependency>

    </dependencies>
=======
        <exec.mainClass>none</exec.mainClass>
        <debug>false</debug>
    </properties>

    <modules>
        <module>kotoed-server</module>
        <module>kotoed-js</module>
    </modules>
>>>>>>> 96f605ad

    <build>
        <pluginManagement>
            <plugins>
                <plugin>
                    <groupId>org.codehaus.mojo</groupId>
                    <artifactId>exec-maven-plugin</artifactId>
                    <version>1.6.0</version>
                    <configuration>
<<<<<<< HEAD
                        <source>${java.version}</source>
                        <target>${java.version}</target>
=======
                        <classpathScope>test</classpathScope>
                        <skip>true</skip>
                        <executable>java</executable>
>>>>>>> 96f605ad
                    </configuration>
                </plugin>
            </plugins>
        </pluginManagement>
<<<<<<< HEAD

        <plugins>

            <plugin>
                <groupId>org.codehaus.mojo</groupId>
                <artifactId>properties-maven-plugin</artifactId>
                <version>1.0.0</version>
                <executions>
                    <execution>
                        <phase>initialize</phase>
                        <goals>
                            <goal>read-project-properties</goal>
                        </goals>
                        <configuration>
                            <files>
                                <file>${project.basedir}/db.properties</file>
                            </files>
                        </configuration>
                    </execution>
                </executions>
            </plugin>

            <plugin>
                <groupId>org.jetbrains.kotlin</groupId>
                <artifactId>kotlin-maven-plugin</artifactId>
                <version>${kotlin.version}</version>
                <configuration>
                    <args>
                        <arg>-jvm-target</arg>
                        <arg>${java.version}</arg>
                        <arg>-Xcoroutines=enable</arg>
                    </args>
                </configuration>
                <executions>
                    <execution>
                        <id>compile</id>
                        <phase>compile</phase>
                        <goals>
                            <goal>compile</goal>
                        </goals>
                        <configuration>
                            <sourceDirs>
                                <sourceDir>${project.basedir}/src/main/kotlin
                                </sourceDir>
                                <sourceDir>
                                    ${project.basedir}/target/generated-sources/jooq
                                </sourceDir>
                            </sourceDirs>
                        </configuration>

                    </execution>
                    <execution>
                        <id>test-compile</id>
                        <phase>test-compile</phase>
                        <goals>
                            <goal>test-compile</goal>
                        </goals>
                        <configuration>
                            <sourceDirs>
                                <sourceDir>
                                    ${project.basedir}/test/main/java
                                </sourceDir>
                                <sourceDir>
                                    ${project.basedir}/test/main/kotlin
                                </sourceDir>
                            </sourceDirs>
                        </configuration>
                    </execution>
                </executions>
            </plugin>

            <plugin>
                <groupId>org.apache.maven.plugins</groupId>
                <artifactId>maven-compiler-plugin</artifactId>
                <version>${compiler-plugin.version}</version>
                <executions>
                    <execution>
                        <id>default-compile</id>
                        <phase>none</phase>
                    </execution>
                    <execution>
                        <id>default-testCompile</id>
                        <phase>none</phase>
                    </execution>
                    <execution>
                        <id>java-compile</id>
                        <phase>compile</phase>
                        <goals>
                            <goal>compile</goal>
                        </goals>
                    </execution>
                    <execution>
                        <id>java-test-compile</id>
                        <phase>test-compile</phase>
                        <goals>
                            <goal>testCompile</goal>
                        </goals>
                    </execution>
                </executions>
            </plugin>
            <plugin>
                <groupId>org.apache.maven.plugins</groupId>
                <artifactId>maven-shade-plugin</artifactId>
                <version>2.3</version>
                <executions>
                    <execution>
                        <phase>package</phase>
                        <goals>
                            <goal>shade</goal>
                        </goals>
                        <configuration>
                            <transformers>
                                <transformer
                                        implementation="org.apache.maven.plugins.shade.resource.ManifestResourceTransformer">
                                    <manifestEntries>
                                        <Main-Class>
                                            ${exec.mainClass}
                                        </Main-Class>
                                    </manifestEntries>
                                </transformer>
                                <transformer
                                        implementation="org.apache.maven.plugins.shade.resource.AppendingTransformer">
                                    <resource>
                                        META-INF/services/io.vertx.core.spi.VerticleFactory
                                    </resource>
                                </transformer>
                            </transformers>
                            <artifactSet></artifactSet>
                            <outputFile>
                                ${project.build.directory}/${project.artifactId}-${project.version}-fat.jar
                            </outputFile>
                        </configuration>
                    </execution>
                </executions>
            </plugin>

            <plugin>
                <groupId>org.codehaus.mojo</groupId>
                <artifactId>exec-maven-plugin</artifactId>
                <version>1.4.0</version>
                <executions>
                    <execution>
                        <id>run-app</id>
                        <goals>
                            <goal>exec</goal>
                        </goals>
                        <configuration>
                            <executable>java</executable>
                            <arguments>
                                <argument>-jar</argument>
                                <argument>
                                    target/${project.artifactId}-${project.version}-fat.jar
                                </argument>
                            </arguments>
                        </configuration>
                    </execution>
                </executions>
            </plugin>

            <plugin>
                <artifactId>maven-failsafe-plugin</artifactId>
                <version>2.19.1</version>
                <configuration>
                    <includes>
                        <include>**/*TestIntegration.*</include>
                    </includes>
                </configuration>
                <executions>
                    <execution>
                        <id>integration-test</id>
                        <goals>
                            <goal>integration-test</goal>
                        </goals>
                    </execution>
                    <execution>
                        <id>verify</id>
                        <goals>
                            <goal>verify</goal>
                        </goals>
                    </execution>
                </executions>
            </plugin>

            <plugin>
                <artifactId>maven-surefire-plugin</artifactId>
                <version>2.19.1</version>
                <configuration>
                    <includes>
                        <include>**/*Test.*</include>
                    </includes>
                </configuration>
                <executions>
                    <execution>
                        <goals>
                            <goal>test</goal>
                        </goals>
                    </execution>
                </executions>
            </plugin>

            <plugin>
                <groupId>org.flywaydb</groupId>
                <artifactId>flyway-maven-plugin</artifactId>
                <version>${flyway.version}</version>

                <executions>
                    <execution>
                        <id>0</id>
                        <phase>generate-sources</phase>
                        <goals>
                            <goal>migrate</goal>
                        </goals>
                    </execution>

                    <execution>
                        <id>1</id>
                        <phase>pre-integration-test</phase>
                        <goals>
                            <goal>clean</goal>
                            <goal>migrate</goal>
                        </goals>
                        <configuration>
                            <url>${testdb.url}</url>
                            <user>${testdb.user}</user>
                            <password>${testdb.password}</password>
                        </configuration>
                    </execution>

                    <execution>
                        <id>2</id>
                        <phase>post-integration-test</phase>
                        <goals>
                            <goal>clean</goal>
                        </goals>
                        <configuration>
                            <url>${testdb.url}</url>
                            <user>${testdb.user}</user>
                            <password>${testdb.password}</password>
                        </configuration>
                    </execution>
                </executions>

                <configuration>
                    <url>${db.url}</url>
                    <user>${db.user}</user>
                    <password>${db.password}</password>
                </configuration>
            </plugin>

            <plugin>
                <groupId>org.jooq</groupId>
                <artifactId>jooq-codegen-maven</artifactId>
                <version>${jooq.version}</version>

                <executions>
                    <execution>
                        <phase>generate-sources</phase>
                        <goals>
                            <goal>generate</goal>
                        </goals>
                    </execution>
                </executions>

                <dependencies>
                    <dependency>
                        <groupId>org.postgresql</groupId>
                        <artifactId>postgresql</artifactId>
                        <version>${psqldriver.version}</version>
                    </dependency>
                </dependencies>

                <configuration>
                    <jdbc>
                        <driver>org.postgresql.Driver</driver>
                        <url>${db.url}</url>
                        <user>${db.user}</user>
                        <password>${db.password}</password>
                    </jdbc>

                    <generator>
                        <generate>
                            <fluentSetters>true</fluentSetters>
                        </generate>
                        <database>
                            <name>org.jooq.util.postgres.PostgresDatabase</name>
                            <includes>.*</includes>
                            <excludes></excludes>
                            <inputSchema>public</inputSchema>
                            <forcedTypes>
                                <forcedType>
                                    <userType>Object</userType>
                                    <binding>
                                        org.jetbrains.research.kotoed.util.database.PostgresJSONBBinding
                                    </binding>
                                    <expression>.*</expression>
                                    <types>.*jsonb.*</types>
                                </forcedType>
                                <forcedType>
                                    <userType>Object</userType>
                                    <binding>
                                        org.jetbrains.research.kotoed.util.database.PostgresJSONBinding
                                    </binding>
                                    <expression>.*</expression>
                                    <types>.*json[^b]*</types>
                                </forcedType>
                            </forcedTypes>
                        </database>
                        <target>
                            <packageName>
                                org.jetbrains.research.kotoed.database
                            </packageName>
                            <directory>target/generated-sources/jooq</directory>
                        </target>
                    </generator>
                </configuration>
            </plugin>

        </plugins>
    </build>

    <repositories>
        <repository>
            <id>bintray-vorpal-research-kotlin-maven</id>
            <url>http://dl.bintray.com/vorpal-research/kotlin-maven</url>
        </repository>

        <repository>
            <snapshots>
                <enabled>false</enabled>
            </snapshots>
            <id>bintray-kotlin-eap-1.1</id>
            <url>http://dl.bintray.com/kotlin/kotlin-eap-1.1</url>
        </repository>

        <repository>
            <snapshots>
                <enabled>false</enabled>
            </snapshots>
            <id>bintray-kotlinx-html</id>
            <url>http://dl.bintray.com/kotlin/kotlinx.html</url>
        </repository>
    </repositories>

=======
    </build>
>>>>>>> 96f605ad
</project><|MERGE_RESOLUTION|>--- conflicted
+++ resolved
@@ -17,207 +17,6 @@
         <project.reporting.outputEncoding>
             UTF-8
         </project.reporting.outputEncoding>
-<<<<<<< HEAD
-
-        <kotlin.version>1.1.3</kotlin.version>
-        <java.version>1.8</java.version>
-
-        <vertx.version>3.4.0</vertx.version>
-        <guava.version>21.0</guava.version>
-        <reflections.version>0.9.11</reflections.version>
-        <slf4j.version>1.7.25</slf4j.version>
-        <logback.version>1.0.13</logback.version>
-        <psqldriver.version>42.0.0</psqldriver.version>
-        <jooq.version>3.9.1</jooq.version>
-        <hikari.version>2.6.1</hikari.version>
-        <flyway.version>4.1.2</flyway.version>
-        <freemarker.version>2.3.22</freemarker.version>
-        <junit.version>4.12</junit.version>
-        <kotlinx.html.version>0.6.2</kotlinx.html.version>
-        <kotlinx.coroutines.version>0.14</kotlinx.coroutines.version>
-        <vcsreader.version>1.0.0</vcsreader.version>
-        <diffparser.version>1.2</diffparser.version>
-        <validation-api.version>1.1.0.Final</validation-api.version>
-        <jersey-client.version>1.8</jersey-client.version>
-        <compiler-plugin.version>3.5.1</compiler-plugin.version>
-        <ktuples.version>0.0.1.2</ktuples.version>
-        <simple-java-mail.version>4.2.3</simple-java-mail.version>
-
-        <exec.mainClass>org.jetbrains.research.kotoed.MainKt</exec.mainClass>
-    </properties>
-
-    <dependencies>
-        <dependency>
-            <groupId>io.vertx</groupId>
-            <artifactId>vertx-core</artifactId>
-            <version>${vertx.version}</version>
-        </dependency>
-        <dependency>
-            <groupId>io.vertx</groupId>
-            <artifactId>vertx-web</artifactId>
-            <version>${vertx.version}</version>
-        </dependency>
-        <dependency>
-            <groupId>io.vertx</groupId>
-            <artifactId>vertx-web-client</artifactId>
-            <version>${vertx.version}</version>
-        </dependency>
-        <dependency>
-            <groupId>io.vertx</groupId>
-            <artifactId>vertx-codegen</artifactId>
-            <version>${vertx.version}</version>
-        </dependency>
-        <dependency>
-            <groupId>io.vertx</groupId>
-            <artifactId>vertx-hazelcast</artifactId>
-            <version>${vertx.version}</version>
-        </dependency>
-        <dependency>
-            <groupId>io.vertx</groupId>
-            <artifactId>vertx-auth-jdbc</artifactId>
-            <version>${vertx.version}</version>
-        </dependency>
-
-        <dependency>
-            <groupId>io.vertx</groupId>
-            <artifactId>vertx-web-templ-freemarker</artifactId>
-            <version>${vertx.version}</version>
-        </dependency>
-        <dependency>
-            <groupId>io.vertx</groupId>
-            <artifactId>vertx-dropwizard-metrics</artifactId>
-            <version>${vertx.version}</version>
-        </dependency>
-
-        <dependency>
-            <groupId>org.freemarker</groupId>
-            <artifactId>freemarker</artifactId>
-            <version>${freemarker.version}</version>
-        </dependency>
-
-        <dependency>
-            <groupId>org.jetbrains.kotlin</groupId>
-            <artifactId>kotlin-reflect</artifactId>
-            <version>${kotlin.version}</version>
-        </dependency>
-        <dependency>
-            <groupId>org.jetbrains.kotlin</groupId>
-            <artifactId>kotlin-stdlib-jre8</artifactId>
-            <version>${kotlin.version}</version>
-        </dependency>
-        <dependency>
-            <groupId>org.jetbrains.kotlin</groupId>
-            <artifactId>kotlin-test-junit</artifactId>
-            <version>${kotlin.version}</version>
-            <scope>test</scope>
-        </dependency>
-
-        <dependency>
-            <groupId>org.jetbrains.kotlinx</groupId>
-            <artifactId>kotlinx-coroutines-core</artifactId>
-            <version>${kotlinx.coroutines.version}</version>
-        </dependency>
-        <dependency>
-            <groupId>org.jetbrains.kotlinx</groupId>
-            <artifactId>kotlinx-coroutines-jdk8</artifactId>
-            <version>${kotlinx.coroutines.version}</version>
-        </dependency>
-        <dependency>
-            <groupId>org.jetbrains.kotlinx</groupId>
-            <artifactId>kotlinx-html-jvm</artifactId>
-            <version>${kotlinx.html.version}</version>
-        </dependency>
-
-        <dependency>
-            <groupId>com.google.guava</groupId>
-            <artifactId>guava</artifactId>
-            <version>${guava.version}</version>
-        </dependency>
-        <dependency>
-            <groupId>org.reflections</groupId>
-            <artifactId>reflections</artifactId>
-            <version>${reflections.version}</version>
-        </dependency>
-
-        <dependency>
-            <groupId>org.slf4j</groupId>
-            <artifactId>slf4j-api</artifactId>
-            <version>${slf4j.version}</version>
-        </dependency>
-        <dependency>
-            <groupId>ch.qos.logback</groupId>
-            <artifactId>logback-classic</artifactId>
-            <version>${logback.version}</version>
-        </dependency>
-
-        <dependency>
-            <groupId>junit</groupId>
-            <artifactId>junit</artifactId>
-            <version>${junit.version}</version>
-            <scope>test</scope>
-        </dependency>
-        <dependency>
-            <groupId>com.sun.jersey</groupId>
-            <artifactId>jersey-client</artifactId>
-            <version>${jersey-client.version}</version>
-            <scope>test</scope>
-        </dependency>
-
-        <dependency>
-            <groupId>org.postgresql</groupId>
-            <artifactId>postgresql</artifactId>
-            <version>${psqldriver.version}</version>
-        </dependency>
-        <dependency>
-            <groupId>org.jooq</groupId>
-            <artifactId>jooq</artifactId>
-            <version>${jooq.version}</version>
-        </dependency>
-        <dependency>
-            <groupId>org.jooq</groupId>
-            <artifactId>jooq-meta</artifactId>
-            <version>${jooq.version}</version>
-        </dependency>
-        <dependency>
-            <groupId>com.zaxxer</groupId>
-            <artifactId>HikariCP</artifactId>
-            <version>${hikari.version}</version>
-        </dependency>
-        <dependency>
-            <groupId>org.flywaydb</groupId>
-            <artifactId>flyway-core</artifactId>
-            <version>${flyway.version}</version>
-        </dependency>
-
-        <dependency>
-            <groupId>org.vcsreader</groupId>
-            <artifactId>vcsreader</artifactId>
-            <version>${vcsreader.version}</version>
-        </dependency>
-        <dependency>
-            <groupId>org.wickedsource</groupId>
-            <artifactId>diffparser</artifactId>
-            <version>${diffparser.version}</version>
-        </dependency>
-        <dependency>
-            <groupId>javax.validation</groupId>
-            <artifactId>validation-api</artifactId>
-            <version>${validation-api.version}</version>
-        </dependency>
-        <dependency>
-            <groupId>org.simplejavamail</groupId>
-            <artifactId>simple-java-mail</artifactId>
-            <version>${simple-java-mail.version}</version>
-        </dependency>
-
-        <dependency>
-            <groupId>ru.spbstu</groupId>
-            <artifactId>ktuples</artifactId>
-            <version>${ktuples.version}</version>
-        </dependency>
-
-    </dependencies>
-=======
         <exec.mainClass>none</exec.mainClass>
         <debug>false</debug>
     </properties>
@@ -226,7 +25,6 @@
         <module>kotoed-server</module>
         <module>kotoed-js</module>
     </modules>
->>>>>>> 96f605ad
 
     <build>
         <pluginManagement>
@@ -236,363 +34,12 @@
                     <artifactId>exec-maven-plugin</artifactId>
                     <version>1.6.0</version>
                     <configuration>
-<<<<<<< HEAD
-                        <source>${java.version}</source>
-                        <target>${java.version}</target>
-=======
                         <classpathScope>test</classpathScope>
                         <skip>true</skip>
                         <executable>java</executable>
->>>>>>> 96f605ad
                     </configuration>
                 </plugin>
             </plugins>
         </pluginManagement>
-<<<<<<< HEAD
-
-        <plugins>
-
-            <plugin>
-                <groupId>org.codehaus.mojo</groupId>
-                <artifactId>properties-maven-plugin</artifactId>
-                <version>1.0.0</version>
-                <executions>
-                    <execution>
-                        <phase>initialize</phase>
-                        <goals>
-                            <goal>read-project-properties</goal>
-                        </goals>
-                        <configuration>
-                            <files>
-                                <file>${project.basedir}/db.properties</file>
-                            </files>
-                        </configuration>
-                    </execution>
-                </executions>
-            </plugin>
-
-            <plugin>
-                <groupId>org.jetbrains.kotlin</groupId>
-                <artifactId>kotlin-maven-plugin</artifactId>
-                <version>${kotlin.version}</version>
-                <configuration>
-                    <args>
-                        <arg>-jvm-target</arg>
-                        <arg>${java.version}</arg>
-                        <arg>-Xcoroutines=enable</arg>
-                    </args>
-                </configuration>
-                <executions>
-                    <execution>
-                        <id>compile</id>
-                        <phase>compile</phase>
-                        <goals>
-                            <goal>compile</goal>
-                        </goals>
-                        <configuration>
-                            <sourceDirs>
-                                <sourceDir>${project.basedir}/src/main/kotlin
-                                </sourceDir>
-                                <sourceDir>
-                                    ${project.basedir}/target/generated-sources/jooq
-                                </sourceDir>
-                            </sourceDirs>
-                        </configuration>
-
-                    </execution>
-                    <execution>
-                        <id>test-compile</id>
-                        <phase>test-compile</phase>
-                        <goals>
-                            <goal>test-compile</goal>
-                        </goals>
-                        <configuration>
-                            <sourceDirs>
-                                <sourceDir>
-                                    ${project.basedir}/test/main/java
-                                </sourceDir>
-                                <sourceDir>
-                                    ${project.basedir}/test/main/kotlin
-                                </sourceDir>
-                            </sourceDirs>
-                        </configuration>
-                    </execution>
-                </executions>
-            </plugin>
-
-            <plugin>
-                <groupId>org.apache.maven.plugins</groupId>
-                <artifactId>maven-compiler-plugin</artifactId>
-                <version>${compiler-plugin.version}</version>
-                <executions>
-                    <execution>
-                        <id>default-compile</id>
-                        <phase>none</phase>
-                    </execution>
-                    <execution>
-                        <id>default-testCompile</id>
-                        <phase>none</phase>
-                    </execution>
-                    <execution>
-                        <id>java-compile</id>
-                        <phase>compile</phase>
-                        <goals>
-                            <goal>compile</goal>
-                        </goals>
-                    </execution>
-                    <execution>
-                        <id>java-test-compile</id>
-                        <phase>test-compile</phase>
-                        <goals>
-                            <goal>testCompile</goal>
-                        </goals>
-                    </execution>
-                </executions>
-            </plugin>
-            <plugin>
-                <groupId>org.apache.maven.plugins</groupId>
-                <artifactId>maven-shade-plugin</artifactId>
-                <version>2.3</version>
-                <executions>
-                    <execution>
-                        <phase>package</phase>
-                        <goals>
-                            <goal>shade</goal>
-                        </goals>
-                        <configuration>
-                            <transformers>
-                                <transformer
-                                        implementation="org.apache.maven.plugins.shade.resource.ManifestResourceTransformer">
-                                    <manifestEntries>
-                                        <Main-Class>
-                                            ${exec.mainClass}
-                                        </Main-Class>
-                                    </manifestEntries>
-                                </transformer>
-                                <transformer
-                                        implementation="org.apache.maven.plugins.shade.resource.AppendingTransformer">
-                                    <resource>
-                                        META-INF/services/io.vertx.core.spi.VerticleFactory
-                                    </resource>
-                                </transformer>
-                            </transformers>
-                            <artifactSet></artifactSet>
-                            <outputFile>
-                                ${project.build.directory}/${project.artifactId}-${project.version}-fat.jar
-                            </outputFile>
-                        </configuration>
-                    </execution>
-                </executions>
-            </plugin>
-
-            <plugin>
-                <groupId>org.codehaus.mojo</groupId>
-                <artifactId>exec-maven-plugin</artifactId>
-                <version>1.4.0</version>
-                <executions>
-                    <execution>
-                        <id>run-app</id>
-                        <goals>
-                            <goal>exec</goal>
-                        </goals>
-                        <configuration>
-                            <executable>java</executable>
-                            <arguments>
-                                <argument>-jar</argument>
-                                <argument>
-                                    target/${project.artifactId}-${project.version}-fat.jar
-                                </argument>
-                            </arguments>
-                        </configuration>
-                    </execution>
-                </executions>
-            </plugin>
-
-            <plugin>
-                <artifactId>maven-failsafe-plugin</artifactId>
-                <version>2.19.1</version>
-                <configuration>
-                    <includes>
-                        <include>**/*TestIntegration.*</include>
-                    </includes>
-                </configuration>
-                <executions>
-                    <execution>
-                        <id>integration-test</id>
-                        <goals>
-                            <goal>integration-test</goal>
-                        </goals>
-                    </execution>
-                    <execution>
-                        <id>verify</id>
-                        <goals>
-                            <goal>verify</goal>
-                        </goals>
-                    </execution>
-                </executions>
-            </plugin>
-
-            <plugin>
-                <artifactId>maven-surefire-plugin</artifactId>
-                <version>2.19.1</version>
-                <configuration>
-                    <includes>
-                        <include>**/*Test.*</include>
-                    </includes>
-                </configuration>
-                <executions>
-                    <execution>
-                        <goals>
-                            <goal>test</goal>
-                        </goals>
-                    </execution>
-                </executions>
-            </plugin>
-
-            <plugin>
-                <groupId>org.flywaydb</groupId>
-                <artifactId>flyway-maven-plugin</artifactId>
-                <version>${flyway.version}</version>
-
-                <executions>
-                    <execution>
-                        <id>0</id>
-                        <phase>generate-sources</phase>
-                        <goals>
-                            <goal>migrate</goal>
-                        </goals>
-                    </execution>
-
-                    <execution>
-                        <id>1</id>
-                        <phase>pre-integration-test</phase>
-                        <goals>
-                            <goal>clean</goal>
-                            <goal>migrate</goal>
-                        </goals>
-                        <configuration>
-                            <url>${testdb.url}</url>
-                            <user>${testdb.user}</user>
-                            <password>${testdb.password}</password>
-                        </configuration>
-                    </execution>
-
-                    <execution>
-                        <id>2</id>
-                        <phase>post-integration-test</phase>
-                        <goals>
-                            <goal>clean</goal>
-                        </goals>
-                        <configuration>
-                            <url>${testdb.url}</url>
-                            <user>${testdb.user}</user>
-                            <password>${testdb.password}</password>
-                        </configuration>
-                    </execution>
-                </executions>
-
-                <configuration>
-                    <url>${db.url}</url>
-                    <user>${db.user}</user>
-                    <password>${db.password}</password>
-                </configuration>
-            </plugin>
-
-            <plugin>
-                <groupId>org.jooq</groupId>
-                <artifactId>jooq-codegen-maven</artifactId>
-                <version>${jooq.version}</version>
-
-                <executions>
-                    <execution>
-                        <phase>generate-sources</phase>
-                        <goals>
-                            <goal>generate</goal>
-                        </goals>
-                    </execution>
-                </executions>
-
-                <dependencies>
-                    <dependency>
-                        <groupId>org.postgresql</groupId>
-                        <artifactId>postgresql</artifactId>
-                        <version>${psqldriver.version}</version>
-                    </dependency>
-                </dependencies>
-
-                <configuration>
-                    <jdbc>
-                        <driver>org.postgresql.Driver</driver>
-                        <url>${db.url}</url>
-                        <user>${db.user}</user>
-                        <password>${db.password}</password>
-                    </jdbc>
-
-                    <generator>
-                        <generate>
-                            <fluentSetters>true</fluentSetters>
-                        </generate>
-                        <database>
-                            <name>org.jooq.util.postgres.PostgresDatabase</name>
-                            <includes>.*</includes>
-                            <excludes></excludes>
-                            <inputSchema>public</inputSchema>
-                            <forcedTypes>
-                                <forcedType>
-                                    <userType>Object</userType>
-                                    <binding>
-                                        org.jetbrains.research.kotoed.util.database.PostgresJSONBBinding
-                                    </binding>
-                                    <expression>.*</expression>
-                                    <types>.*jsonb.*</types>
-                                </forcedType>
-                                <forcedType>
-                                    <userType>Object</userType>
-                                    <binding>
-                                        org.jetbrains.research.kotoed.util.database.PostgresJSONBinding
-                                    </binding>
-                                    <expression>.*</expression>
-                                    <types>.*json[^b]*</types>
-                                </forcedType>
-                            </forcedTypes>
-                        </database>
-                        <target>
-                            <packageName>
-                                org.jetbrains.research.kotoed.database
-                            </packageName>
-                            <directory>target/generated-sources/jooq</directory>
-                        </target>
-                    </generator>
-                </configuration>
-            </plugin>
-
-        </plugins>
     </build>
-
-    <repositories>
-        <repository>
-            <id>bintray-vorpal-research-kotlin-maven</id>
-            <url>http://dl.bintray.com/vorpal-research/kotlin-maven</url>
-        </repository>
-
-        <repository>
-            <snapshots>
-                <enabled>false</enabled>
-            </snapshots>
-            <id>bintray-kotlin-eap-1.1</id>
-            <url>http://dl.bintray.com/kotlin/kotlin-eap-1.1</url>
-        </repository>
-
-        <repository>
-            <snapshots>
-                <enabled>false</enabled>
-            </snapshots>
-            <id>bintray-kotlinx-html</id>
-            <url>http://dl.bintray.com/kotlin/kotlinx.html</url>
-        </repository>
-    </repositories>
-
-=======
-    </build>
->>>>>>> 96f605ad
 </project>
<?xml version="1.0" encoding="UTF-8"?>
<project xmlns="http://maven.apache.org/POM/4.0.0"
         xmlns:xsi="http://www.w3.org/2001/XMLSchema-instance"
         xsi:schemaLocation="http://maven.apache.org/POM/4.0.0 http://maven.apache.org/xsd/maven-4.0.0.xsd">

    <modelVersion>4.0.0</modelVersion>

    <groupId>org.jetbrains.research</groupId>
    <artifactId>kotoed</artifactId>
    <version>0.1.0-SNAPSHOT</version>

    <properties>
        <project.build.sourceEncoding>UTF-8</project.build.sourceEncoding>

        <kotlin.version>1.1.0</kotlin.version>
        <vertx.version>3.4.0</vertx.version>
<<<<<<< HEAD
        <slf4j.version>1.7.21</slf4j.version>
        <org.jooq.version>3.9.1</org.jooq.version>
=======
        <slf4j.version>1.7.25</slf4j.version>
        <logback.version>1.0.13</logback.version>
>>>>>>> 6b05218c

        <exec.mainClass>org.jetbrains.research.kotoed.MainKt</exec.mainClass>
    </properties>

    <dependencies>
        <dependency>
            <groupId>io.vertx</groupId>
            <artifactId>vertx-core</artifactId>
            <version>${vertx.version}</version>
        </dependency>
        <dependency>
            <groupId>io.vertx</groupId>
            <artifactId>vertx-web</artifactId>
            <version>${vertx.version}</version>
        </dependency>
        <dependency>
            <groupId>io.vertx</groupId>
            <artifactId>vertx-web-client</artifactId>
            <version>${vertx.version}</version>
        </dependency>
        <dependency>
            <groupId>io.vertx</groupId>
            <artifactId>vertx-codegen</artifactId>
            <version>${vertx.version}</version>
        </dependency>
        <dependency>
            <groupId>io.vertx</groupId>
            <artifactId>vertx-hazelcast</artifactId>
            <version>${vertx.version}</version>
        </dependency>
        <dependency>
            <groupId>io.vertx</groupId>
            <artifactId>vertx-web-templ-freemarker</artifactId>
            <version>${vertx.version}</version>
        </dependency>

        <dependency>
            <groupId>org.jetbrains.kotlin</groupId>
            <artifactId>kotlin-reflect</artifactId>
            <version>${kotlin.version}</version>
        </dependency>
        <dependency>
            <groupId>org.jetbrains.kotlin</groupId>
            <artifactId>kotlin-stdlib-jre8</artifactId>
            <version>${kotlin.version}</version>
        </dependency>
        <dependency>
            <groupId>org.jetbrains.kotlin</groupId>
            <artifactId>kotlin-test</artifactId>
            <version>${kotlin.version}</version>
            <scope>test</scope>
        </dependency>

        <dependency>
            <groupId>org.jetbrains.kotlinx</groupId>
            <artifactId>kotlinx-coroutines-core</artifactId>
            <version>0.12</version>
        </dependency>
        <dependency>
            <groupId>org.jetbrains.kotlinx</groupId>
            <artifactId>kotlinx-html-jvm</artifactId>
            <version>0.6.2</version>
        </dependency>

        <dependency>
            <groupId>org.slf4j</groupId>
            <artifactId>slf4j-api</artifactId>
            <version>${slf4j.version}</version>
        </dependency>
        <dependency>
<<<<<<< HEAD
            <groupId>org.slf4j</groupId>
            <artifactId>slf4j-log4j12</artifactId>
            <version>${slf4j.version}</version>
=======
            <groupId>ch.qos.logback</groupId>
            <artifactId>logback-classic</artifactId>
            <version>${logback.version}</version>
>>>>>>> 6b05218c
        </dependency>

        <dependency>
            <groupId>junit</groupId>
            <artifactId>junit</artifactId>
            <version>4.12</version>
            <scope>test</scope>
        </dependency>


        <dependency>
            <groupId>com.zaxxer</groupId>
            <artifactId>HikariCP</artifactId>
            <version>2.6.1</version>
        </dependency>
        <dependency>
            <groupId>org.jooq</groupId>
            <artifactId>jooq</artifactId>
            <version>${org.jooq.version}</version>
        </dependency>
        <dependency>
            <groupId>org.postgresql</groupId>
            <artifactId>postgresql</artifactId>
            <version>42.0.0</version>
        </dependency>

    </dependencies>

    <build>
        <sourceDirectory>src/main/kotlin</sourceDirectory>
        <testSourceDirectory>test/main/kotlin</testSourceDirectory>

        <pluginManagement>
            <plugins>
                <plugin>
                    <artifactId>maven-compiler-plugin</artifactId>
                    <version>3.1</version>
                    <configuration>
                        <source>1.8</source>
                        <target>1.8</target>
                    </configuration>
                </plugin>
            </plugins>
        </pluginManagement>

        <plugins>

            <plugin>
                <groupId>org.jetbrains.kotlin</groupId>
                <artifactId>kotlin-maven-plugin</artifactId>
                <version>${kotlin.version}</version>
                <configuration>
                    <args>
                        <arg>-jvm-target</arg>
                        <arg>1.8</arg>
                        <arg>-Xcoroutines=enable</arg>
                    </args>
                </configuration>
                <executions>
                    <execution>
                        <id>compile</id>
                        <phase>compile</phase>
                        <goals>
                            <goal>compile</goal>
                        </goals>
                    </execution>
                    <execution>
                        <id>test-compile</id>
                        <phase>test-compile</phase>
                        <goals>
                            <goal>test-compile</goal>
                        </goals>
                    </execution>
                </executions>
            </plugin>

            <plugin>
                <groupId>org.apache.maven.plugins</groupId>
                <artifactId>maven-shade-plugin</artifactId>
                <version>2.3</version>
                <executions>
                    <execution>
                        <phase>package</phase>
                        <goals>
                            <goal>shade</goal>
                        </goals>
                        <configuration>
                            <transformers>
                                <transformer
                                        implementation="org.apache.maven.plugins.shade.resource.ManifestResourceTransformer">
                                    <manifestEntries>
                                        <Main-Class>
                                            ${exec.mainClass}
                                        </Main-Class>
                                    </manifestEntries>
                                </transformer>
                                <transformer
                                        implementation="org.apache.maven.plugins.shade.resource.AppendingTransformer">
                                    <resource>
                                        META-INF/services/io.vertx.core.spi.VerticleFactory
                                    </resource>
                                </transformer>
                            </transformers>
                            <artifactSet></artifactSet>
                            <outputFile>
                                ${project.build.directory}/${project.artifactId}-${project.version}-fat.jar
                            </outputFile>
                        </configuration>
                    </execution>
                </executions>
            </plugin>

            <plugin>
                <groupId>org.codehaus.mojo</groupId>
                <artifactId>exec-maven-plugin</artifactId>
                <version>1.4.0</version>
                <executions>
                    <execution>
                        <id>run-app</id>
                        <goals>
                            <goal>exec</goal>
                        </goals>
                        <configuration>
                            <executable>java</executable>
                            <arguments>
                                <argument>-jar</argument>
                                <argument>
                                    target/${project.artifactId}-${project.version}-fat.jar
                                </argument>
                            </arguments>
                        </configuration>
                    </execution>
                </executions>
            </plugin>
        </plugins>
    </build>

    <repositories>
        <repository>
            <snapshots>
                <enabled>false</enabled>
            </snapshots>
            <id>bintray-kotlin-eap-1.1</id>
            <url>http://dl.bintray.com/kotlin/kotlin-eap-1.1</url>
        </repository>

        <repository>
            <snapshots>
                <enabled>false</enabled>
            </snapshots>
            <id>bintray-kotlinx-html</id>
            <url>http://dl.bintray.com/kotlin/kotlinx.html</url>
        </repository>
    </repositories>

</project><|MERGE_RESOLUTION|>--- conflicted
+++ resolved
@@ -14,13 +14,9 @@
 
         <kotlin.version>1.1.0</kotlin.version>
         <vertx.version>3.4.0</vertx.version>
-<<<<<<< HEAD
-        <slf4j.version>1.7.21</slf4j.version>
-        <org.jooq.version>3.9.1</org.jooq.version>
-=======
         <slf4j.version>1.7.25</slf4j.version>
         <logback.version>1.0.13</logback.version>
->>>>>>> 6b05218c
+        <org.jooq.version>3.9.1</org.jooq.version>
 
         <exec.mainClass>org.jetbrains.research.kotoed.MainKt</exec.mainClass>
     </properties>
@@ -51,10 +47,17 @@
             <artifactId>vertx-hazelcast</artifactId>
             <version>${vertx.version}</version>
         </dependency>
+
         <dependency>
             <groupId>io.vertx</groupId>
             <artifactId>vertx-web-templ-freemarker</artifactId>
             <version>${vertx.version}</version>
+        </dependency>
+
+        <dependency>
+            <groupId>org.freemarker</groupId>
+            <artifactId>freemarker</artifactId>
+            <version>2.3.22</version>
         </dependency>
 
         <dependency>
@@ -91,15 +94,9 @@
             <version>${slf4j.version}</version>
         </dependency>
         <dependency>
-<<<<<<< HEAD
-            <groupId>org.slf4j</groupId>
-            <artifactId>slf4j-log4j12</artifactId>
-            <version>${slf4j.version}</version>
-=======
             <groupId>ch.qos.logback</groupId>
             <artifactId>logback-classic</artifactId>
             <version>${logback.version}</version>
->>>>>>> 6b05218c
         </dependency>
 
         <dependency>

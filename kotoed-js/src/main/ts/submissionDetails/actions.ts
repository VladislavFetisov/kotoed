--- conflicted
+++ resolved
@@ -148,13 +148,9 @@
 
         await fetchTagList(id)(dispatch);
 
-<<<<<<< HEAD
+        await fetchAvailableTags()(dispatch);
+
         await pollSubmissionIfNeeded(id, sub)(dispatch);
-=======
-        await fetchAvailableTags()(dispatch);
-
-        pollSubmissionIfNeeded(id, sub)(dispatch)
->>>>>>> cebc4767
 
         fetchPermissions(id)(dispatch);
     }
@@ -169,28 +165,9 @@
             result: sub
         }));
 
-        await pollSubmissionIfNeeded(payload.id, sub)(dispatch);
-
-        fetchPermissions(payload.id)(dispatch);
-
-    }
-}
-
-
-export function cleanSubmission(id: number) {
-    return async (dispatch: Dispatch<SubmissionDetailsProps>) => {
-        await cleanSubmissionRemote(id);
-        dispatch(submissionFetch.started(id));
-
-        let sub = await fetchSubmissionRemote(id);
-        dispatch(submissionFetch.done({
-            params: id,
-            result: sub
-        }));
-
-        await pollSubmissionIfNeeded(id, sub)(dispatch);
-
-        fetchPermissions(id)(dispatch);
+        await fetchPermissions(payload.id)(dispatch);
+
+        pollSubmissionIfNeeded(payload.id, sub)(dispatch)
 
     }
 }
@@ -237,4 +214,22 @@
             result: tagId
         }));
     }
+}
+
+export function cleanSubmission(id: number) {
+    return async (dispatch: Dispatch<SubmissionDetailsProps>) => {
+        await cleanSubmissionRemote(id);
+        dispatch(submissionFetch.started(id));
+
+        let sub = await fetchSubmissionRemote(id);
+        dispatch(submissionFetch.done({
+            params: id,
+            result: sub
+        }));
+
+        await pollSubmissionIfNeeded(id, sub)(dispatch);
+
+        fetchPermissions(id)(dispatch);
+
+    }
 }
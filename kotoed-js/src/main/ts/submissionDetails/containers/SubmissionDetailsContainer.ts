--- conflicted
+++ resolved
@@ -1,28 +1,21 @@
 import * as _ from "lodash";
-import {connect} from "react-redux";
-import SubmissionDetails, {
-    SubmissionDetailsCallbacks,
-    SubmissionDetailsProps
-} from "../components/SubmissionDetails";
+import {connect, MapStateToPropsParam} from "react-redux";
+import SubmissionDetails, {SubmissionDetailsCallbacks, SubmissionDetailsProps} from "../components/SubmissionDetails";
 import {Dispatch} from "redux";
 import {WithId} from "../../data/common";
-<<<<<<< HEAD
-import {fetchHistory, initialize, navigateToNew, updateSubmission, cleanSubmission} from "../actions";
-=======
 import {
-    addSubmissionTag,
+    addSubmissionTag, cleanSubmission,
     deleteSubmissionTag,
     fetchHistory,
     initialize,
     navigateToNew,
-    updateSubmission,
+    updateSubmission
 } from "../actions";
 
->>>>>>> cebc4767
 type ContainerProps = WithId
 
-const mapStateToProps = function (store: SubmissionDetailsProps,
-                                  ownProps: ContainerProps): SubmissionDetailsProps {
+const mapStateToProps = function(store: SubmissionDetailsProps,
+                                 ownProps: ContainerProps): SubmissionDetailsProps {
     return store
 };
 
@@ -43,17 +36,17 @@
         onReopen: () => {
             dispatch(updateSubmission({id: ownProps.id, state: "open"}))
         },
+        onTagAdd: (tagId: number) => {
+            dispatch(addSubmissionTag(tagId, ownProps.id))
+        },
+        onTagDelete: (tagId: number) => {
+            dispatch(deleteSubmissionTag(tagId, ownProps.id))
+        },
         onClean: () => {
             dispatch(cleanSubmission(ownProps.id))
         },
         onMount: () => {
             dispatch(initialize(ownProps.id))
-        },
-        onTagAdd: (tagId: number) => {
-            dispatch(addSubmissionTag(tagId, ownProps.id))
-        },
-        onTagDelete: (tagId: number) => {
-            dispatch(deleteSubmissionTag(tagId, ownProps.id))
         }
     }
 };

import pathToRegexp = require("path-to-regexp");

<<<<<<< HEAD
export namespace Kotoed {

    export const Address = {
        Api: {

            create: (entity: String) => {
                `kotoed.api.${entity}.create`
            },
            read: (entity: String) => {
                `kotoed.api.${entity}.read`
            },

            Course: {
                Create: "kotoed.api.course.create",
                Read: "kotoed.api.course.read",
                Error: "kotoed.api.course.error",
                Search: "kotoed.api.course.search",
                SearchCount: "kotoed.api.course.search.count",

                Verification: {
                    Data: "kotoed.api.course.verification.data"
                }
            },

            Project: {
                Create: "kotoed.api.project.create",
                Read: "kotoed.api.project.read",
                Error: "kotoed.api.project.error",
                Search: "kotoed.api.project.search",
                SearchCount: "kotoed.api.project.search.count",
                SearchForCourse: "kotoed.api.project.searchForCourse",
                SearchForCourseCount: "kotoed.api.project.searchForCourse.count",

                Verification: {
                    Data: "kotoed.api.project.verification.data"
                }
            },

            Submission: {
                Read: "kotoed.api.submission.read",
                Last: "kotoed.api.submission.last",
                Create: "kotoed.api.submission.create",
                Comments: "kotoed.api.submission.comments",
                CommentAggregates: "kotoed.api.submission.commentAggregates",
                Error: "kotoed.api.submission.error",
                List: "kotoed.api.submission.list",
                ListCount: "kotoed.api.submission.list.count",
                Verification: {
                    Data: "kotoed.api.submission.verification.data"
                },

                Comment: {
                    Read: "kotoed.api.submission.comment.read",
                    Update: "kotoed.api.submission.comment.update",
                    Create: "kotoed.api.submission.comment.create",
                    Search: "kotoed.api.submission.comment.search",
                    SearchCount: "kotoed.api.submission.comment.search.count"
                },

                Code: {
                    Download: "kotoed.api.submission.code.download",
                    Read: "kotoed.api.submission.code.read",
                    List: "kotoed.api.submission.code.list"
                },

                Result: {
                    Read: "kotoed.api.submission.result.read"
                }
            },

            Denizen: {
                Create: "kotoed.api.denizen.create",
                Read: "kotoed.api.denizen.read"
            },

            Notification: {
                Create: "kotoed.api.notification.create",
                Current: "kotoed.api.notification.current",
                RenderCurrent: "kotoed.api.notification.current.render",
                MarkRead: "kotoed.api.notification.markRead"
            },
            OAuthProvider: {
                List: "kotoed.api.oAuthProvider.list"

            }
        }
    };

    export const UrlPattern = {
        Index: "/",

        Star: "/*",

        NotImplemented: "/notImplemented",

        CodeReview: {
            Index: "/codereview/:id/*"
        },

        Auth: {
            Index: "/login",
            DoLogin: "/login/doLogin",
            DoSignUp: "/login/doSignUp",
            LoginDone: "/login/done",
            Logout: "/logout",
            OAuthStart: "/login/oauth/start/:providerName",
            OAuthCallback: "/login/oauth/callback/:providerName"
        },

        AuthHelpers: {
            WhoAmI: "/whoAmI",
            RootPerms: "/perms/root",
            CoursePerms: "/perms/course/:id",
            ProjectPerms: "/perms/project/:id",
            SubmissionPerms: "/perms/submission/:id"
        },
        Course: {
            Index: "/course/:id"
        },

        Project: {
            Index: "/project/:id"
        },

        Submission: {
            Results: "/views/submission/:id/results"
        },



        EventBus: "/eventbus/*",
        Static: "/static/*",
=======
import {Generated} from "./kotoed-generated";

export namespace Kotoed {
    export const Address = Generated.Address;

    export const UrlPattern = {
        ...Generated.UrlPattern,
>>>>>>> 9510b8a4

        reverse(pattern: string, params: { [name: string]: string | number }, star: string | number = ""): string {
            let url = pattern;
            for (let k in params) {
                url = url.replace(`:${k}`, `${params[k]}`)
            }

            url = url.replace("*", `${star}`);

            return url
        },

        tryResolve(pattern: string, url: string): Map<string | number, string> | undefined {
            let keys: Array<pathToRegexp.Key> = [];
            let re = pathToRegexp(pattern, keys);
            let match = re.exec(url);

            if (match === null)
                return undefined;

            let res = new Map<string | number, string>();

            for (let i = 1; i < match.length; i++) {
                let keyIx = i - 1;
                res.set(keys[keyIx].name, match[i])
            }

            return res;
        }
    };

}<|MERGE_RESOLUTION|>--- conflicted
+++ resolved
@@ -1,139 +1,5 @@
 import pathToRegexp = require("path-to-regexp");
 
-<<<<<<< HEAD
-export namespace Kotoed {
-
-    export const Address = {
-        Api: {
-
-            create: (entity: String) => {
-                `kotoed.api.${entity}.create`
-            },
-            read: (entity: String) => {
-                `kotoed.api.${entity}.read`
-            },
-
-            Course: {
-                Create: "kotoed.api.course.create",
-                Read: "kotoed.api.course.read",
-                Error: "kotoed.api.course.error",
-                Search: "kotoed.api.course.search",
-                SearchCount: "kotoed.api.course.search.count",
-
-                Verification: {
-                    Data: "kotoed.api.course.verification.data"
-                }
-            },
-
-            Project: {
-                Create: "kotoed.api.project.create",
-                Read: "kotoed.api.project.read",
-                Error: "kotoed.api.project.error",
-                Search: "kotoed.api.project.search",
-                SearchCount: "kotoed.api.project.search.count",
-                SearchForCourse: "kotoed.api.project.searchForCourse",
-                SearchForCourseCount: "kotoed.api.project.searchForCourse.count",
-
-                Verification: {
-                    Data: "kotoed.api.project.verification.data"
-                }
-            },
-
-            Submission: {
-                Read: "kotoed.api.submission.read",
-                Last: "kotoed.api.submission.last",
-                Create: "kotoed.api.submission.create",
-                Comments: "kotoed.api.submission.comments",
-                CommentAggregates: "kotoed.api.submission.commentAggregates",
-                Error: "kotoed.api.submission.error",
-                List: "kotoed.api.submission.list",
-                ListCount: "kotoed.api.submission.list.count",
-                Verification: {
-                    Data: "kotoed.api.submission.verification.data"
-                },
-
-                Comment: {
-                    Read: "kotoed.api.submission.comment.read",
-                    Update: "kotoed.api.submission.comment.update",
-                    Create: "kotoed.api.submission.comment.create",
-                    Search: "kotoed.api.submission.comment.search",
-                    SearchCount: "kotoed.api.submission.comment.search.count"
-                },
-
-                Code: {
-                    Download: "kotoed.api.submission.code.download",
-                    Read: "kotoed.api.submission.code.read",
-                    List: "kotoed.api.submission.code.list"
-                },
-
-                Result: {
-                    Read: "kotoed.api.submission.result.read"
-                }
-            },
-
-            Denizen: {
-                Create: "kotoed.api.denizen.create",
-                Read: "kotoed.api.denizen.read"
-            },
-
-            Notification: {
-                Create: "kotoed.api.notification.create",
-                Current: "kotoed.api.notification.current",
-                RenderCurrent: "kotoed.api.notification.current.render",
-                MarkRead: "kotoed.api.notification.markRead"
-            },
-            OAuthProvider: {
-                List: "kotoed.api.oAuthProvider.list"
-
-            }
-        }
-    };
-
-    export const UrlPattern = {
-        Index: "/",
-
-        Star: "/*",
-
-        NotImplemented: "/notImplemented",
-
-        CodeReview: {
-            Index: "/codereview/:id/*"
-        },
-
-        Auth: {
-            Index: "/login",
-            DoLogin: "/login/doLogin",
-            DoSignUp: "/login/doSignUp",
-            LoginDone: "/login/done",
-            Logout: "/logout",
-            OAuthStart: "/login/oauth/start/:providerName",
-            OAuthCallback: "/login/oauth/callback/:providerName"
-        },
-
-        AuthHelpers: {
-            WhoAmI: "/whoAmI",
-            RootPerms: "/perms/root",
-            CoursePerms: "/perms/course/:id",
-            ProjectPerms: "/perms/project/:id",
-            SubmissionPerms: "/perms/submission/:id"
-        },
-        Course: {
-            Index: "/course/:id"
-        },
-
-        Project: {
-            Index: "/project/:id"
-        },
-
-        Submission: {
-            Results: "/views/submission/:id/results"
-        },
-
-
-
-        EventBus: "/eventbus/*",
-        Static: "/static/*",
-=======
 import {Generated} from "./kotoed-generated";
 
 export namespace Kotoed {
@@ -141,7 +7,6 @@
 
     export const UrlPattern = {
         ...Generated.UrlPattern,
->>>>>>> 9510b8a4
 
         reverse(pattern: string, params: { [name: string]: string | number }, star: string | number = ""): string {
             let url = pattern;
